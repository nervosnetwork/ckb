use crate::component::container::SortedTxMap;
use crate::component::entry::TxEntry;
use crate::error::Reject;
use ckb_types::{
    bytes::Bytes,
    core::{
        cell::{CellChecker, CellMetaBuilder, CellProvider, CellStatus},
        error::OutPointError,
        TransactionView,
    },
    packed::{CellOutput, OutPoint, ProposalShortId},
    prelude::*,
};
use std::collections::{HashMap, HashSet};
use std::iter;

type ConflictEntry = (TxEntry, Reject);

#[derive(Default, Debug, Clone)]
pub(crate) struct Edges {
    /// output-op<txid> map represent in-pool tx's outputs
    pub(crate) outputs: HashMap<OutPoint, Option<ProposalShortId>>,
    /// input-op<txid> map represent in-pool tx's inputs
    pub(crate) inputs: HashMap<OutPoint, Option<ProposalShortId>>,
    /// dep-set<txid> map represent in-pool tx's deps
    pub(crate) deps: HashMap<OutPoint, HashSet<ProposalShortId>>,
}

impl Edges {
    #[cfg(test)]
    pub(crate) fn outputs_len(&self) -> usize {
        self.outputs.len()
    }

    #[cfg(test)]
    pub(crate) fn inputs_len(&self) -> usize {
        self.inputs.len()
    }

    pub(crate) fn insert_input(&mut self, out_point: OutPoint, txid: ProposalShortId) {
        self.inputs.insert(out_point, Some(txid));
    }

    pub(crate) fn remove_input(&mut self, out_point: &OutPoint) -> Option<ProposalShortId> {
        self.inputs.remove(out_point).unwrap_or(None)
    }

    pub(crate) fn remove_output(&mut self, out_point: &OutPoint) -> Option<ProposalShortId> {
        self.outputs.remove(out_point).unwrap_or(None)
    }

    pub(crate) fn insert_output(&mut self, out_point: OutPoint) {
        self.outputs.insert(out_point, None);
    }

    pub(crate) fn get_output_ref(&self, out_point: &OutPoint) -> Option<&Option<ProposalShortId>> {
        self.outputs.get(out_point)
    }

    pub(crate) fn get_input_ref(&self, out_point: &OutPoint) -> Option<&Option<ProposalShortId>> {
        self.inputs.get(out_point)
    }

    pub(crate) fn get_output_mut_ref(
        &mut self,
        out_point: &OutPoint,
    ) -> Option<&mut Option<ProposalShortId>> {
        self.outputs.get_mut(out_point)
    }

    pub(crate) fn remove_deps(&mut self, out_point: &OutPoint) -> Option<HashSet<ProposalShortId>> {
        self.deps.remove(out_point)
    }

    pub(crate) fn insert_deps(&mut self, out_point: OutPoint, txid: ProposalShortId) {
        self.deps.entry(out_point).or_default().insert(txid);
    }

    pub(crate) fn delete_txid_by_dep(&mut self, out_point: &OutPoint, txid: &ProposalShortId) {
        let mut empty = false;

        if let Some(x) = self.deps.get_mut(out_point) {
            x.remove(txid);
            empty = x.is_empty();
        }

        if empty {
            self.deps.remove(out_point);
        }
    }
}

#[derive(Debug, Clone)]
pub struct ProposedPool {
<<<<<<< HEAD
    pub(crate) edges: Edges<OutPoint, ProposalShortId>,
    pub(crate) inner: SortedTxMap,
=======
    pub(crate) edges: Edges,
    inner: SortedTxMap,
>>>>>>> be506320
}

impl CellProvider for ProposedPool {
    fn cell(&self, out_point: &OutPoint, with_data: bool) -> CellStatus {
        if let Some(x) = self.edges.get_output_ref(out_point) {
            // output consumed
            if x.is_some() {
                CellStatus::Dead
            } else {
                let (output, data) = self.get_output_with_data(out_point).expect("output");
                let mut cell_meta = CellMetaBuilder::from_cell_output(output, data)
                    .out_point(out_point.to_owned())
                    .build();
                if !with_data {
                    cell_meta.mem_cell_data_hash = None;
                }
                CellStatus::live_cell(cell_meta)
            }
        } else if self.edges.get_input_ref(out_point).is_some() {
            CellStatus::Dead
        } else {
            CellStatus::Unknown
        }
    }
}

impl CellChecker for ProposedPool {
    fn is_live(&self, out_point: &OutPoint) -> Option<bool> {
        if let Some(x) = self.edges.get_output_ref(out_point) {
            // output consumed
            if x.is_some() {
                Some(false)
            } else {
                Some(true)
            }
        } else if self.edges.get_input_ref(out_point).is_some() {
            Some(false)
        } else {
            None
        }
    }
}

impl ProposedPool {
    pub(crate) fn new(max_ancestors_count: usize) -> Self {
        ProposedPool {
            edges: Default::default(),
            inner: SortedTxMap::new(max_ancestors_count),
        }
    }

    pub(crate) fn contains_key(&self, id: &ProposalShortId) -> bool {
        self.inner.contains_key(id)
    }

    pub fn get(&self, id: &ProposalShortId) -> Option<&TxEntry> {
        self.inner.get(id)
    }

    pub fn iter(&self) -> impl Iterator<Item = (&ProposalShortId, &TxEntry)> {
        self.inner.iter()
    }

    pub(crate) fn get_tx(&self, id: &ProposalShortId) -> Option<&TransactionView> {
        self.get(id).map(|entry| entry.transaction())
    }

    pub fn size(&self) -> usize {
        self.inner.size()
    }

    pub(crate) fn get_output_with_data(&self, out_point: &OutPoint) -> Option<(CellOutput, Bytes)> {
        self.inner
            .get(&ProposalShortId::from_tx_hash(&out_point.tx_hash()))
            .and_then(|entry| {
                entry
                    .transaction()
                    .output_with_data(out_point.index().unpack())
            })
    }

    // remove entry and all it's descendants
    pub(crate) fn remove_entry_and_descendants(&mut self, id: &ProposalShortId) -> Vec<TxEntry> {
        let removed_entries = self.inner.remove_entry_and_descendants(id);
        for entry in &removed_entries {
            let tx = entry.transaction();
            let inputs = tx.input_pts_iter();
            let outputs = tx.output_pts();
            for i in inputs {
                if self.edges.outputs.remove(&i).is_none() {
                    self.edges.inputs.remove(&i);
                }
            }

            for d in entry.related_dep_out_points() {
                self.edges.delete_txid_by_dep(d, &id);
            }

            for o in outputs {
                self.edges.remove_output(&o);
                // self.edges.remove_deps(&o);
            }
        }
        removed_entries
    }

    pub(crate) fn remove_committed_tx(
        &mut self,
        tx: &TransactionView,
        related_out_points: &[OutPoint],
    ) -> Option<TxEntry> {
        let outputs = tx.output_pts();
        let inputs = tx.input_pts_iter();
        // TODO: handle header deps
        let id = tx.proposal_short_id();

        if let Some(entry) = self.inner.remove_entry(&id) {
            for o in outputs {
                // notice: cause tx removed by committed,
                // remove output, but if this output consumed by other in-pool tx,
                // we need record it to intputs' map
                if let Some(cid) = self.edges.remove_output(&o) {
                    self.edges.insert_input(o.clone(), cid);
                }
            }

            for i in inputs {
                // release input record
                self.edges.remove_input(&i);
            }

            for d in related_out_points {
                self.edges.delete_txid_by_dep(&d, &id);
            }

            return Some(entry);
        }
        None
    }

    pub(crate) fn add_entry(&mut self, entry: TxEntry) -> Result<Option<TxEntry>, Reject> {
        let inputs = entry.transaction().input_pts_iter();
        let outputs = entry.transaction().output_pts();

        let tx_short_id = entry.proposal_short_id();

        // if input reference a in-pool output, connnect it
        // otherwise, record input for conflict check
        for i in inputs {
            if let Some(id) = self.edges.get_output_mut_ref(&i) {
                *id = Some(tx_short_id.clone());
            } else {
                self.edges.insert_input(i.to_owned(), tx_short_id.clone());
            }
        }

        // record dep-txid
        for d in entry.related_dep_out_points() {
            self.edges.insert_deps(d.to_owned(), tx_short_id.clone());
        }

        // record tx unconsumed output
        for o in outputs {
            self.edges.insert_output(o);
        }

        self.inner.add_entry(entry)
    }

    pub(crate) fn resolve_conflict(
        &mut self,
        tx: &TransactionView,
    ) -> (Vec<ConflictEntry>, Vec<ConflictEntry>) {
        let inputs = tx.input_pts_iter();
        let mut input_conflict = Vec::new();
        let mut deps_consumed = Vec::new();

        for i in inputs {
            if let Some(id) = self.edges.remove_input(&i) {
                let entries = self.remove_entry_and_descendants(&id);
                if !entries.is_empty() {
                    let reject = Reject::Resolve(OutPointError::Dead(i.clone()));
                    let rejects = iter::repeat(reject).take(entries.len());
                    input_conflict.extend(entries.into_iter().zip(rejects));
                }
            }

            // deps consumed
            if let Some(x) = self.edges.remove_deps(&i) {
                for id in x {
                    let entries = self.remove_entry_and_descendants(&id);
                    if !entries.is_empty() {
                        let reject = Reject::Resolve(OutPointError::Dead(i.clone()));
                        let rejects = iter::repeat(reject).take(entries.len());
                        deps_consumed.extend(entries.into_iter().zip(rejects));
                    }
                }
            }
        }
        (input_conflict, deps_consumed)
    }

    /// Iterate sorted transactions
    /// transaction is sorted by ancestor score from higher to lower,
    /// this method is used for package txs into block
    pub(crate) fn with_sorted_by_score_iter<F, Ret>(&self, func: F) -> Ret
    where
        F: FnOnce(&mut dyn Iterator<Item = &TxEntry>) -> Ret,
    {
        let mut iter = self.inner.keys_sorted_by_fee().map(|key| {
            self.inner
                .get(&key.id)
                .expect("proposed pool must be consistent")
        });
        func(&mut iter)
    }

    /// find all ancestors from pool
    pub fn get_ancestors(&self, tx_short_id: &ProposalShortId) -> HashSet<ProposalShortId> {
        self.inner.get_ancestors(&tx_short_id)
    }

    /// find all descendants from pool
    pub fn get_descendants(&self, tx_short_id: &ProposalShortId) -> HashSet<ProposalShortId> {
        self.inner.get_descendants(&tx_short_id)
    }
}

#[cfg(test)]
mod tests {
    use super::*;
    use ckb_types::{
        bytes::Bytes,
        core::{
            cell::{get_related_dep_out_points, CellMeta, ResolvedTransaction},
            Capacity, Cycle, DepType, TransactionBuilder, TransactionView,
        },
        h256,
        packed::{Byte32, CellDep, CellInput, CellOutput},
        H256,
    };

    const DEFAULT_MAX_ANCESTORS_SIZE: usize = 25;

    fn build_tx(inputs: Vec<(&Byte32, u32)>, outputs_len: usize) -> TransactionView {
        TransactionBuilder::default()
            .inputs(
                inputs
                    .into_iter()
                    .map(|(txid, index)| CellInput::new(OutPoint::new(txid.to_owned(), index), 0)),
            )
            .outputs((0..outputs_len).map(|i| {
                CellOutput::new_builder()
                    .capacity(Capacity::bytes(i + 1).unwrap().pack())
                    .build()
            }))
            .outputs_data((0..outputs_len).map(|_| Bytes::new().pack()))
            .build()
    }

    const MOCK_CYCLES: Cycle = 0;
    const MOCK_FEE: Capacity = Capacity::zero();
    const MOCK_SIZE: usize = 0;

    fn dummy_resolve<F: Fn(&OutPoint) -> Option<Bytes>>(
        tx: TransactionView,
        get_cell_data: F,
    ) -> ResolvedTransaction {
        let resolved_cell_deps = get_related_dep_out_points(&tx, get_cell_data)
            .expect("dummy resolve")
            .into_iter()
            .map(|out_point| {
                CellMeta {
                    cell_output: CellOutput::new_builder().build(),
                    out_point,
                    transaction_info: None,
                    data_bytes: 0,
                    mem_cell_data: None,
                    mem_cell_data_hash: None, // make sure load_cell_data_hash works within block
                }
            })
            .collect();

        ResolvedTransaction {
            transaction: tx,
            resolved_cell_deps,
            resolved_inputs: vec![],
            resolved_dep_groups: vec![],
        }
    }

    #[test]
    fn test_add_entry() {
        let tx1 = build_tx(vec![(&Byte32::zero(), 1), (&Byte32::zero(), 2)], 1);
        let tx1_hash = tx1.hash();
        let tx2 = build_tx(vec![(&tx1_hash, 0)], 1);

        let mut pool = ProposedPool::new(DEFAULT_MAX_ANCESTORS_SIZE);

        pool.add_entry(TxEntry::new(
            dummy_resolve(tx1.clone(), |_| None),
            MOCK_CYCLES,
            MOCK_FEE,
            MOCK_SIZE,
        ))
        .unwrap();
        pool.add_entry(TxEntry::new(
            dummy_resolve(tx2, |_| None),
            MOCK_CYCLES,
            MOCK_FEE,
            MOCK_SIZE,
        ))
        .unwrap();

        assert_eq!(pool.size(), 2);
        assert_eq!(pool.edges.outputs_len(), 2);
        assert_eq!(pool.edges.inputs_len(), 2);

        pool.remove_committed_tx(&tx1, &get_related_dep_out_points(&tx1, |_| None).unwrap());
        assert_eq!(pool.edges.outputs_len(), 1);
        assert_eq!(pool.edges.inputs_len(), 1);
    }

    #[test]
    fn test_add_roots() {
        let tx1 = build_tx(vec![(&Byte32::zero(), 1), (&Byte32::zero(), 2)], 1);
        let tx2 = build_tx(
            vec![(&h256!("0x2").pack(), 1), (&h256!("0x3").pack(), 2)],
            3,
        );

        let mut pool = ProposedPool::new(DEFAULT_MAX_ANCESTORS_SIZE);

        pool.add_entry(TxEntry::new(
            dummy_resolve(tx1.clone(), |_| None),
            MOCK_CYCLES,
            MOCK_FEE,
            MOCK_SIZE,
        ))
        .unwrap();
        pool.add_entry(TxEntry::new(
            dummy_resolve(tx2, |_| None),
            MOCK_CYCLES,
            MOCK_FEE,
            MOCK_SIZE,
        ))
        .unwrap();

        assert_eq!(pool.edges.outputs_len(), 4);
        assert_eq!(pool.edges.inputs_len(), 4);

        pool.remove_committed_tx(&tx1, &get_related_dep_out_points(&tx1, |_| None).unwrap());

        assert_eq!(pool.edges.outputs_len(), 3);
        assert_eq!(pool.edges.inputs_len(), 2);
    }

    #[test]
    #[allow(clippy::cognitive_complexity)]
    fn test_add_no_roots() {
        let tx1 = build_tx(vec![(&Byte32::zero(), 1)], 3);
        let tx2 = build_tx(vec![], 4);
        let tx1_hash = tx1.hash();
        let tx2_hash = tx2.hash();

        let tx3 = build_tx(vec![(&tx1_hash, 0), (&Byte32::zero(), 2)], 2);
        let tx4 = build_tx(vec![(&tx1_hash, 1), (&tx2_hash, 0)], 2);

        let tx3_hash = tx3.hash();
        let tx5 = build_tx(vec![(&tx1_hash, 2), (&tx3_hash, 0)], 2);

        let mut pool = ProposedPool::new(DEFAULT_MAX_ANCESTORS_SIZE);

        pool.add_entry(TxEntry::new(
            dummy_resolve(tx1.clone(), |_| None),
            MOCK_CYCLES,
            MOCK_FEE,
            MOCK_SIZE,
        ))
        .unwrap();
        pool.add_entry(TxEntry::new(
            dummy_resolve(tx2, |_| None),
            MOCK_CYCLES,
            MOCK_FEE,
            MOCK_SIZE,
        ))
        .unwrap();
        pool.add_entry(TxEntry::new(
            dummy_resolve(tx3, |_| None),
            MOCK_CYCLES,
            MOCK_FEE,
            MOCK_SIZE,
        ))
        .unwrap();
        pool.add_entry(TxEntry::new(
            dummy_resolve(tx4, |_| None),
            MOCK_CYCLES,
            MOCK_FEE,
            MOCK_SIZE,
        ))
        .unwrap();
        pool.add_entry(TxEntry::new(
            dummy_resolve(tx5, |_| None),
            MOCK_CYCLES,
            MOCK_FEE,
            MOCK_SIZE,
        ))
        .unwrap();

        assert_eq!(pool.edges.outputs_len(), 13);
        assert_eq!(pool.edges.inputs_len(), 2);

        pool.remove_committed_tx(&tx1, &get_related_dep_out_points(&tx1, |_| None).unwrap());

        assert_eq!(pool.edges.outputs_len(), 10);
        assert_eq!(pool.edges.inputs_len(), 4);
    }

    #[test]
    fn test_sorted_by_tx_fee_rate() {
        let tx1 = build_tx(vec![(&Byte32::zero(), 1)], 1);
        let tx2 = build_tx(vec![(&Byte32::zero(), 2)], 1);
        let tx3 = build_tx(vec![(&Byte32::zero(), 3)], 1);

        let mut pool = ProposedPool::new(DEFAULT_MAX_ANCESTORS_SIZE);

        let cycles = 5_000_000;
        let size = 200;

        pool.add_entry(TxEntry::dummy_resolve(
            tx1.clone(),
            cycles,
            Capacity::shannons(100),
            size,
        ))
        .unwrap();
        pool.add_entry(TxEntry::dummy_resolve(
            tx2.clone(),
            cycles,
            Capacity::shannons(300),
            size,
        ))
        .unwrap();
        pool.add_entry(TxEntry::dummy_resolve(
            tx3.clone(),
            cycles,
            Capacity::shannons(200),
            size,
        ))
        .unwrap();

        let txs_sorted_by_fee_rate = pool.with_sorted_by_score_iter(|iter| {
            iter.map(|entry| entry.transaction().hash())
                .collect::<Vec<_>>()
        });
        let expect_result = vec![tx2.hash(), tx3.hash(), tx1.hash()];
        assert_eq!(txs_sorted_by_fee_rate, expect_result);
    }

    #[test]
    fn test_sorted_by_ancestors_score() {
        let tx1 = build_tx(vec![(&Byte32::zero(), 1)], 2);
        let tx1_hash = tx1.hash();
        let tx2 = build_tx(vec![(&tx1_hash, 1)], 1);
        let tx2_hash = tx2.hash();
        let tx3 = build_tx(vec![(&tx1_hash, 2)], 1);
        let tx4 = build_tx(vec![(&tx2_hash, 1)], 1);

        let mut pool = ProposedPool::new(DEFAULT_MAX_ANCESTORS_SIZE);

        let cycles = 5_000_000;
        let size = 200;

        pool.add_entry(TxEntry::dummy_resolve(
            tx1.clone(),
            cycles,
            Capacity::shannons(100),
            size,
        ))
        .unwrap();
        pool.add_entry(TxEntry::dummy_resolve(
            tx2.clone(),
            cycles,
            Capacity::shannons(300),
            size,
        ))
        .unwrap();
        pool.add_entry(TxEntry::dummy_resolve(
            tx3.clone(),
            cycles,
            Capacity::shannons(200),
            size,
        ))
        .unwrap();
        pool.add_entry(TxEntry::dummy_resolve(
            tx4.clone(),
            cycles,
            Capacity::shannons(400),
            size,
        ))
        .unwrap();

        let txs_sorted_by_fee_rate = pool.with_sorted_by_score_iter(|iter| {
            iter.map(|entry| entry.transaction().hash())
                .collect::<Vec<_>>()
        });
        let expect_result = vec![tx4.hash(), tx2.hash(), tx3.hash(), tx1.hash()];
        assert_eq!(txs_sorted_by_fee_rate, expect_result);
    }

    #[test]
    fn test_sorted_by_ancestors_score_competitive() {
        let tx1 = build_tx(vec![(&Byte32::zero(), 1)], 2);
        let tx1_hash = tx1.hash();
        let tx2 = build_tx(vec![(&tx1_hash, 0)], 1);
        let tx2_hash = tx2.hash();
        let tx3 = build_tx(vec![(&tx2_hash, 0)], 1);

        let tx2_1 = build_tx(vec![(&Byte32::zero(), 2)], 2);
        let tx2_1_hash = tx2_1.hash();
        let tx2_2 = build_tx(vec![(&tx2_1_hash, 0)], 1);
        let tx2_2_hash = tx2_2.hash();
        let tx2_3 = build_tx(vec![(&tx2_2_hash, 0)], 1);
        let tx2_3_hash = tx2_3.hash();
        let tx2_4 = build_tx(vec![(&tx2_3_hash, 0)], 1);

        let mut pool = ProposedPool::new(DEFAULT_MAX_ANCESTORS_SIZE);

        // Choose 5_000_839, so the vbytes is 853.0001094046, which will not lead to carry when
        // calculating the vbytes for a package.
        let cycles = 5_000_839;
        let size = 200;

        for &tx in &[&tx1, &tx2, &tx3, &tx2_1, &tx2_2, &tx2_3, &tx2_4] {
            pool.add_entry(TxEntry::dummy_resolve(
                tx.clone(),
                cycles,
                Capacity::shannons(200),
                size,
            ))
            .unwrap();
        }

        let txs_sorted_by_fee_rate = pool.with_sorted_by_score_iter(|iter| {
            iter.map(|entry| format!("{}", entry.transaction().hash()))
                .collect::<Vec<_>>()
        });
        // the entry with most ancestors score will win
        let expect_result = format!("{}", tx2_4.hash());
        assert_eq!(txs_sorted_by_fee_rate[0], expect_result);
    }

    #[test]
    fn test_get_ancestors() {
        let tx1 = build_tx(vec![(&Byte32::zero(), 1)], 2);
        let tx1_hash = tx1.hash();
        let tx2 = build_tx(vec![(&tx1_hash, 0)], 1);
        let tx2_hash = tx2.hash();
        let tx3 = build_tx(vec![(&tx1_hash, 1)], 1);
        let tx4 = build_tx(vec![(&tx2_hash, 0)], 1);

        let mut pool = ProposedPool::new(DEFAULT_MAX_ANCESTORS_SIZE);

        let cycles = 5_000_000;
        let size = 200;

        pool.add_entry(TxEntry::dummy_resolve(
            tx1.clone(),
            cycles,
            Capacity::shannons(100),
            size,
        ))
        .unwrap();
        pool.add_entry(TxEntry::dummy_resolve(
            tx2.clone(),
            cycles,
            Capacity::shannons(300),
            size,
        ))
        .unwrap();
        pool.add_entry(TxEntry::dummy_resolve(
            tx3.clone(),
            cycles,
            Capacity::shannons(200),
            size,
        ))
        .unwrap();
        pool.add_entry(TxEntry::dummy_resolve(
            tx4.clone(),
            cycles,
            Capacity::shannons(400),
            size,
        ))
        .unwrap();

        let ancestors = pool.get_ancestors(&tx4.proposal_short_id());
        let expect_result = vec![tx1.proposal_short_id(), tx2.proposal_short_id()]
            .into_iter()
            .collect();
        assert_eq!(ancestors, expect_result);
        let entry = pool.get(&tx4.proposal_short_id()).expect("exists");
        assert_eq!(
            entry.ancestors_cycles,
            ancestors
                .iter()
                .map(|id| pool.get(id).unwrap().cycles)
                .sum::<u64>()
                + cycles
        );
        assert_eq!(
            entry.ancestors_size,
            ancestors
                .iter()
                .map(|id| pool.get(id).unwrap().size)
                .sum::<usize>()
                + size
        );
        assert_eq!(entry.ancestors_count, ancestors.len() + 1);

        let ancestors = pool.get_ancestors(&tx3.proposal_short_id());
        let expect_result = vec![tx1.proposal_short_id()].into_iter().collect();
        assert_eq!(ancestors, expect_result);
        let entry = pool.get(&tx3.proposal_short_id()).expect("exists");
        assert_eq!(
            entry.ancestors_cycles,
            ancestors
                .iter()
                .map(|id| pool.get(id).unwrap().cycles)
                .sum::<u64>()
                + cycles
        );
        assert_eq!(
            entry.ancestors_size,
            ancestors
                .iter()
                .map(|id| pool.get(id).unwrap().size)
                .sum::<usize>()
                + size
        );
        assert_eq!(entry.ancestors_count, ancestors.len() + 1);

        let ancestors = pool.get_ancestors(&tx1.proposal_short_id());
        assert_eq!(ancestors, Default::default());
        let entry = pool.get(&tx1.proposal_short_id()).expect("exists");
        assert_eq!(entry.ancestors_cycles, cycles);
        assert_eq!(entry.ancestors_size, size);
        assert_eq!(entry.ancestors_count, 1);
    }

    #[test]
    fn test_dep_group() {
        let tx1 = build_tx(vec![(&h256!("0x1").pack(), 0)], 1);
        let tx1_out_point = OutPoint::new(tx1.hash(), 0);

        // Dep group cell
        let tx2_data = vec![tx1_out_point.clone()].pack().as_bytes();
        let tx2 = TransactionBuilder::default()
            .input(CellInput::new(OutPoint::new(h256!("0x2").pack(), 0), 0))
            .output(
                CellOutput::new_builder()
                    .capacity(Capacity::bytes(1000).unwrap().pack())
                    .build(),
            )
            .output_data(tx2_data.pack())
            .build();
        let tx2_out_point = OutPoint::new(tx2.hash(), 0);

        // Transaction use dep group
        let dep = CellDep::new_builder()
            .out_point(tx2_out_point.clone())
            .dep_type(DepType::DepGroup.into())
            .build();
        let tx3 = TransactionBuilder::default()
            .cell_dep(dep)
            .input(CellInput::new(OutPoint::new(h256!("0x3").pack(), 0), 0))
            .output(
                CellOutput::new_builder()
                    .capacity(Capacity::bytes(3).unwrap().pack())
                    .build(),
            )
            .output_data(Bytes::new().pack())
            .build();
        let tx3_out_point = OutPoint::new(tx3.hash(), 0);

        let get_cell_data = |out_point: &OutPoint| -> Option<Bytes> {
            if out_point == &tx2_out_point {
                Some(tx2_data.clone())
            } else {
                None
            }
        };

        let mut pool = ProposedPool::new(DEFAULT_MAX_ANCESTORS_SIZE);
        for tx in &[&tx1, &tx2, &tx3] {
            pool.add_entry(TxEntry::new(
                dummy_resolve((*tx).clone(), get_cell_data),
                MOCK_CYCLES,
                MOCK_FEE,
                MOCK_SIZE,
            ))
            .unwrap();
        }

        let get_deps_len = |pool: &ProposedPool, out_point: &OutPoint| -> usize {
            pool.edges
                .deps
                .get(out_point)
                .map(|deps| deps.len())
                .unwrap_or_default()
        };
        assert_eq!(get_deps_len(&pool, &tx1_out_point), 1);
        assert_eq!(get_deps_len(&pool, &tx2_out_point), 1);
        assert_eq!(get_deps_len(&pool, &tx3_out_point), 0);

        pool.remove_committed_tx(
            &tx3,
            &get_related_dep_out_points(&tx3, &get_cell_data).unwrap(),
        );
        assert_eq!(get_deps_len(&pool, &tx1_out_point), 0);
        assert_eq!(get_deps_len(&pool, &tx2_out_point), 0);
        assert_eq!(get_deps_len(&pool, &tx3_out_point), 0);
    }
}<|MERGE_RESOLUTION|>--- conflicted
+++ resolved
@@ -92,13 +92,8 @@
 
 #[derive(Debug, Clone)]
 pub struct ProposedPool {
-<<<<<<< HEAD
-    pub(crate) edges: Edges<OutPoint, ProposalShortId>,
+    pub(crate) edges: Edges,
     pub(crate) inner: SortedTxMap,
-=======
-    pub(crate) edges: Edges,
-    inner: SortedTxMap,
->>>>>>> be506320
 }
 
 impl CellProvider for ProposedPool {
