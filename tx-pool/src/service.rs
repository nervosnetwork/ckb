//! Tx-pool background service

use crate::block_assembler::BlockAssembler;
use crate::callback::{Callback, Callbacks, ProposedCallback, RejectCallback};
use crate::component::entry::TxEntry;
use crate::component::orphan::OrphanPool;
use crate::error::{handle_recv_error, handle_try_send_error};
use crate::pool::{TxPool, TxPoolInfo};
use crate::process::PlugTarget;
use ckb_app_config::{BlockAssemblerConfig, TxPoolConfig};
use ckb_async_runtime::Handle;
use ckb_chain_spec::consensus::Consensus;
use ckb_error::{AnyError, Error, InternalErrorKind, OtherError};
use ckb_jsonrpc_types::BlockTemplate;
use ckb_logger::error;
use ckb_network::{NetworkController, PeerIndex};
use ckb_snapshot::{Snapshot, SnapshotMgr};
use ckb_stop_handler::{SignalSender, StopHandler};
use ckb_types::{
    core::{
        tx_pool::{TxPoolEntryInfo, TxPoolIds},
        BlockView, Cycle, TransactionView, UncleBlockView, Version,
    },
    packed::{Byte32, ProposalShortId},
};
use ckb_verification::cache::{CacheEntry, TxVerifyCache};
use faketime::unix_time_as_millis;
use std::collections::{HashMap, HashSet, VecDeque};
use std::sync::atomic::Ordering;
use std::sync::{atomic::AtomicU64, Arc};
use std::{fs::OpenOptions, io::Read as _};
use tokio::sync::{mpsc, oneshot, RwLock};

pub(crate) const DEFAULT_CHANNEL_SIZE: usize = 512;

pub(crate) struct Request<A, R> {
    pub responder: oneshot::Sender<R>,
    pub arguments: A,
}

impl<A, R> Request<A, R> {
    pub(crate) fn call(arguments: A, responder: oneshot::Sender<R>) -> Request<A, R> {
        Request {
            responder,
            arguments,
        }
    }
}

pub(crate) struct Notify<A> {
    pub arguments: A,
}

impl<A> Notify<A> {
    pub(crate) fn notify(arguments: A) -> Notify<A> {
        Notify { arguments }
    }
}

pub(crate) type BlockTemplateResult = Result<BlockTemplate, AnyError>;
type BlockTemplateArgs = (
    Option<u64>,
    Option<u64>,
    Option<Version>,
    Option<BlockAssemblerConfig>,
);

pub(crate) type SubmitTxResult = Result<CacheEntry, Error>;

type FetchTxRPCResult = Option<(bool, TransactionView)>;

type FetchTxsWithCyclesResult = Vec<(ProposalShortId, (TransactionView, Cycle))>;

pub(crate) type ChainReorgArgs = (
    VecDeque<BlockView>,
    VecDeque<BlockView>,
    HashSet<ProposalShortId>,
    Arc<Snapshot>,
);

pub(crate) enum Message {
    BlockTemplate(Request<BlockTemplateArgs, BlockTemplateResult>),
    SubmitLocalTx(Request<TransactionView, SubmitTxResult>),
    SubmitRemoteTx(Request<(TransactionView, Cycle, PeerIndex), SubmitTxResult>),
    NotifyTxs(Notify<Vec<TransactionView>>),
    ChainReorg(Notify<ChainReorgArgs>),
    FreshProposalsFilter(Request<Vec<ProposalShortId>, Vec<ProposalShortId>>),
    FetchTxs(Request<Vec<ProposalShortId>, HashMap<ProposalShortId, TransactionView>>),
    FetchTxsWithCycles(Request<Vec<ProposalShortId>, FetchTxsWithCyclesResult>),
    GetTxPoolInfo(Request<(), TxPoolInfo>),
    FetchTxRPC(Request<ProposalShortId, Option<(bool, TransactionView)>>),
    NewUncle(Notify<UncleBlockView>),
    PlugEntry(Request<(Vec<TxEntry>, PlugTarget), ()>),
    ClearPool(Request<Arc<Snapshot>, ()>),
    /// TODO(doc): @zhangsoledad
    GetAllEntryInfo(Request<(), TxPoolEntryInfo>),
    /// TODO(doc): @zhangsoledad
    GetAllIds(Request<(), TxPoolIds>),
    CachePool(Request<(), Result<(), Error>>),
}

/// Controller to the tx-pool service.
///
/// The Controller is internally reference-counted and can be freely cloned. A Controller can be obtained when tx-pool service construct.
#[derive(Clone)]
pub struct TxPoolController {
    sender: mpsc::Sender<Message>,
    handle: Handle,
    stop: StopHandler<()>,
}

impl Drop for TxPoolController {
    fn drop(&mut self) {
        self.stop.try_send();
    }
}

impl TxPoolController {
    /// Return reference of tokio runtime handle
    pub fn handle(&self) -> &Handle {
        &self.handle
    }

    /// Generate and return block_template
    pub fn get_block_template(
        &self,
        bytes_limit: Option<u64>,
        proposals_limit: Option<u64>,
        max_version: Option<Version>,
    ) -> Result<BlockTemplateResult, AnyError> {
        self.get_block_template_with_block_assembler_config(
            bytes_limit,
            proposals_limit,
            max_version,
            None,
        )
    }

    /// Generate and return block_template with block_assembler_config
    pub fn get_block_template_with_block_assembler_config(
        &self,
        bytes_limit: Option<u64>,
        proposals_limit: Option<u64>,
        max_version: Option<Version>,
        block_assembler_config: Option<BlockAssemblerConfig>,
    ) -> Result<BlockTemplateResult, AnyError> {
        let mut sender = self.sender.clone();
        let (responder, response) = oneshot::channel();
        let request = Request::call(
            (
                bytes_limit,
                proposals_limit,
                max_version,
                block_assembler_config,
            ),
            responder,
        );
        sender
            .try_send(Message::BlockTemplate(request))
            .map_err(|e| {
                let (_m, e) = handle_try_send_error(e);
                e
            })?;

        self.handle
            .block_on(response)
            .map_err(handle_recv_error)
            .map_err(Into::into)
    }

    /// Notify new uncle
    pub fn notify_new_uncle(&self, uncle: UncleBlockView) -> Result<(), AnyError> {
        let mut sender = self.sender.clone();
        let notify = Notify::notify(uncle);
        sender.try_send(Message::NewUncle(notify)).map_err(|e| {
            let (_m, e) = handle_try_send_error(e);
            e.into()
        })
    }

    /// Make tx-pool consistent after a reorg, by re-adding or recursively erasing
    /// detached block transactions from the tx-pool, and also removing any
    /// other transactions from the tx-pool that are no longer valid given the new
    /// tip/height.
    pub fn update_tx_pool_for_reorg(
        &self,
        detached_blocks: VecDeque<BlockView>,
        attached_blocks: VecDeque<BlockView>,
        detached_proposal_id: HashSet<ProposalShortId>,
        snapshot: Arc<Snapshot>,
    ) -> Result<(), AnyError> {
        let mut sender = self.sender.clone();
        let notify = Notify::notify((
            detached_blocks,
            attached_blocks,
            detached_proposal_id,
            snapshot,
        ));
        sender.try_send(Message::ChainReorg(notify)).map_err(|e| {
            let (_m, e) = handle_try_send_error(e);
            e.into()
        })
    }

    /// Submit local tx to tx-pool
    pub fn submit_local_tx(&self, tx: TransactionView) -> Result<SubmitTxResult, AnyError> {
        let mut sender = self.sender.clone();
        let (responder, response) = oneshot::channel();
        let request = Request::call(tx, responder);
        sender
            .try_send(Message::SubmitLocalTx(request))
            .map_err(|e| {
                let (_m, e) = handle_try_send_error(e);
                e
            })?;
        self.handle
            .block_on(response)
            .map_err(handle_recv_error)
            .map_err(Into::into)
    }

    /// Submit remote tx with declared cycles and origin to tx-pool
    pub async fn submit_remote_tx(
        &self,
        tx: TransactionView,
        declared_cycles: Cycle,
        peer: PeerIndex,
    ) -> Result<SubmitTxResult, AnyError> {
        let mut sender = self.sender.clone();
        let (responder, response) = oneshot::channel();
        let request = Request::call((tx, declared_cycles, peer), responder);
        sender
            .try_send(Message::SubmitRemoteTx(request))
            .map_err(|e| {
                let (_m, e) = handle_try_send_error(e);
                e
            })?;
        response
            .await
            .map_err(handle_recv_error)
            .map_err(Into::into)
    }

    /// Plug tx-pool entry to tx-pool, skip verification. only for test
    pub fn plug_entry(&self, entries: Vec<TxEntry>, target: PlugTarget) -> Result<(), AnyError> {
        let mut sender = self.sender.clone();
        let (responder, response) = oneshot::channel();
        let request = Request::call((entries, target), responder);
        sender.try_send(Message::PlugEntry(request)).map_err(|e| {
            let (_m, e) = handle_try_send_error(e);
            e
        })?;
        self.handle
            .block_on(response)
            .map_err(handle_recv_error)
            .map_err(Into::into)
    }

    /// Receive txs from network, try to add txs to tx-pool
    pub fn notify_txs(&self, txs: Vec<TransactionView>) -> Result<(), AnyError> {
        let mut sender = self.sender.clone();
        let notify = Notify::notify(txs);
        sender.try_send(Message::NotifyTxs(notify)).map_err(|e| {
            let (_m, e) = handle_try_send_error(e);
            e.into()
        })
    }

    /// Return tx-pool information
    pub fn get_tx_pool_info(&self) -> Result<TxPoolInfo, AnyError> {
        let mut sender = self.sender.clone();
        let (responder, response) = oneshot::channel();
        let request = Request::call((), responder);
        sender
            .try_send(Message::GetTxPoolInfo(request))
            .map_err(|e| {
                let (_m, e) = handle_try_send_error(e);
                e
            })?;
        self.handle
            .block_on(response)
            .map_err(handle_recv_error)
            .map_err(Into::into)
    }

    /// Return fresh proposals
    pub fn fresh_proposals_filter(
        &self,
        proposals: Vec<ProposalShortId>,
    ) -> Result<Vec<ProposalShortId>, AnyError> {
        let mut sender = self.sender.clone();
        let (responder, response) = oneshot::channel();
        let request = Request::call(proposals, responder);
        sender
            .try_send(Message::FreshProposalsFilter(request))
            .map_err(|e| {
                let (_m, e) = handle_try_send_error(e);
                e
            })?;
        self.handle
            .block_on(response)
            .map_err(handle_recv_error)
            .map_err(Into::into)
    }

    /// Return tx for rpc
    pub fn fetch_tx_for_rpc(&self, id: ProposalShortId) -> Result<FetchTxRPCResult, AnyError> {
        let mut sender = self.sender.clone();
        let (responder, response) = oneshot::channel();
        let request = Request::call(id, responder);
        sender.try_send(Message::FetchTxRPC(request)).map_err(|e| {
            let (_m, e) = handle_try_send_error(e);
            e
        })?;
        self.handle
            .block_on(response)
            .map_err(handle_recv_error)
            .map_err(Into::into)
    }

    /// Return txs for network
    pub fn fetch_txs(
        &self,
        short_ids: Vec<ProposalShortId>,
    ) -> Result<HashMap<ProposalShortId, TransactionView>, AnyError> {
        let mut sender = self.sender.clone();
        let (responder, response) = oneshot::channel();
        let request = Request::call(short_ids, responder);
        sender.try_send(Message::FetchTxs(request)).map_err(|e| {
            let (_m, e) = handle_try_send_error(e);
            e
        })?;
        self.handle
            .block_on(response)
            .map_err(handle_recv_error)
            .map_err(Into::into)
    }

    /// Return txs with cycles
    pub fn fetch_txs_with_cycles(
        &self,
        short_ids: Vec<ProposalShortId>,
    ) -> Result<FetchTxsWithCyclesResult, AnyError> {
        let mut sender = self.sender.clone();
        let (responder, response) = oneshot::channel();
        let request = Request::call(short_ids, responder);
        sender
            .try_send(Message::FetchTxsWithCycles(request))
            .map_err(|e| {
                let (_m, e) = handle_try_send_error(e);
                e
            })?;
        self.handle
            .block_on(response)
            .map_err(handle_recv_error)
            .map_err(Into::into)
    }

    /// Clears the tx-pool, removing all txs, update snapshot.
    pub fn clear_pool(&self, new_snapshot: Arc<Snapshot>) -> Result<(), AnyError> {
        let mut sender = self.sender.clone();
        let (responder, response) = oneshot::channel();
        let request = Request::call(new_snapshot, responder);
        sender.try_send(Message::ClearPool(request)).map_err(|e| {
            let (_m, e) = handle_try_send_error(e);
            e
        })?;
        self.handle
            .block_on(response)
            .map_err(handle_recv_error)
            .map_err(Into::into)
    }

    /// TODO(doc): @zhangsoledad
    pub fn get_all_entry_info(&self) -> Result<TxPoolEntryInfo, AnyError> {
        let mut sender = self.sender.clone();
        let (responder, response) = oneshot::channel();
        let request = Request::call((), responder);
        sender
            .try_send(Message::GetAllEntryInfo(request))
            .map_err(|e| {
                let (_m, e) = handle_try_send_error(e);
                e
            })?;
        self.handle
            .block_on(response)
            .map_err(handle_recv_error)
            .map_err(Into::into)
    }

    /// TODO(doc): @zhangsoledad
    pub fn get_all_ids(&self) -> Result<TxPoolIds, AnyError> {
        let mut sender = self.sender.clone();
        let (responder, response) = oneshot::channel();
        let request = Request::call((), responder);
        sender.try_send(Message::GetAllIds(request)).map_err(|e| {
            let (_m, e) = handle_try_send_error(e);
            e
        })?;
        self.handle
            .block_on(response)
            .map_err(handle_recv_error)
            .map_err(Into::into)
    }

    /// Caches tx pool state into a file.
    pub fn persist_tx_pool(&self) -> Result<Result<(), Error>, AnyError> {
        ckb_logger::info!("Please be patient, TxPool are caching data into disk ...");
        let mut sender = self.sender.clone();
        let (responder, response) = oneshot::channel();
        let request = Request::call((), responder);
        sender.try_send(Message::CachePool(request)).map_err(|e| {
            let (_m, e) = handle_try_send_error(e);
            e
        })?;
        self.handle
            .block_on(response)
            .map_err(handle_recv_error)
            .map_err(Into::into)
    }
}

/// A builder used to create TxPoolService.
pub struct TxPoolServiceBuilder {
    pub(crate) tx_pool_config: TxPoolConfig,
    pub(crate) snapshot: Arc<Snapshot>,
    pub(crate) block_assembler: Option<BlockAssembler>,
    pub(crate) txs_verify_cache: Arc<RwLock<TxVerifyCache>>,
    pub(crate) snapshot_mgr: Arc<SnapshotMgr>,
    pub(crate) callbacks: Callbacks,
    pub(crate) receiver: mpsc::Receiver<Message>,
    pub(crate) signal_receiver: oneshot::Receiver<()>,
    pub(crate) handle: Handle,
    pub(crate) tx_relay_sender: ckb_channel::Sender<(PeerIndex, Byte32)>,
}

impl TxPoolServiceBuilder {
    /// Creates a new TxPoolServiceBuilder.
    pub fn new(
        tx_pool_config: TxPoolConfig,
        snapshot: Arc<Snapshot>,
        block_assembler_config: Option<BlockAssemblerConfig>,
        txs_verify_cache: Arc<RwLock<TxVerifyCache>>,
        snapshot_mgr: Arc<SnapshotMgr>,
        handle: &Handle,
        tx_relay_sender: ckb_channel::Sender<(PeerIndex, Byte32)>,
    ) -> (TxPoolServiceBuilder, TxPoolController) {
        let (sender, receiver) = mpsc::channel(DEFAULT_CHANNEL_SIZE);
        let (signal_sender, signal_receiver) = oneshot::channel();

        let builder = TxPoolServiceBuilder {
            tx_pool_config,
            snapshot,
            block_assembler: block_assembler_config.map(BlockAssembler::new),
            txs_verify_cache,
            snapshot_mgr,
            callbacks: Callbacks::new(),
            receiver,
            signal_receiver,
            handle: handle.clone(),
            tx_relay_sender,
        };

        let stop = StopHandler::new(SignalSender::Tokio(signal_sender), None);
        let controller = TxPoolController {
            sender,
            handle: handle.clone(),
            stop,
        };
        (builder, controller)
    }

    /// Register new pending callback
    pub fn register_pending(&mut self, callback: Callback) {
        self.callbacks.register_pending(callback);
    }

    /// Register new proposed callback
    pub fn register_proposed(&mut self, callback: ProposedCallback) {
        self.callbacks.register_proposed(callback);
    }

    /// Register new committed callback
    pub fn register_committed(&mut self, callback: Callback) {
        self.callbacks.register_committed(callback);
    }

    /// Register new abandon callback
    pub fn register_reject(&mut self, callback: RejectCallback) {
        self.callbacks.register_reject(callback);
    }

<<<<<<< HEAD
    fn build_service(self) -> Result<TxPoolService, Error> {
        let consensus = self.snapshot.cloned_consensus();

        let tx_pool = if self.tx_pool_config.state_file.exists() {
            if !self.tx_pool_config.state_file.is_file() {
                let errmsg = format!(
                    "TxPool state file [{:?}] exists but it's not a file.",
                    self.tx_pool_config.state_file
                );
                return Err(InternalErrorKind::Config.other(errmsg).into());
            }
            let mut file = OpenOptions::new()
                .read(true)
                .open(&self.tx_pool_config.state_file)
                .map_err(|err| {
                    let errmsg = format!(
                        "Failed to open the tx-pool state file [{:?}]: {}",
                        self.tx_pool_config.state_file, err
                    );
                    OtherError::new(errmsg)
                })?;
            let mut buffer = Vec::new();
            file.read_to_end(&mut buffer).map_err(|err| {
                let errmsg = format!(
                    "Failed to read the tx-pool state from file [{:?}]: {}",
                    self.tx_pool_config.state_file, err
                );
                OtherError::new(errmsg)
            })?;
            TxPool::from_persisted(
                self.tx_pool_config,
                self.snapshot,
                Arc::new(self.callbacks),
                &buffer,
            )?
        } else {
            TxPool::new(
                self.tx_pool_config,
                self.snapshot,
                0,
                Arc::new(self.callbacks),
            )
        };
        let last_txs_updated_at = Arc::clone(&tx_pool.last_txs_updated_at);

        Ok(TxPoolService::new(
            tx_pool,
=======
    /// Start a background thread tx-pool service by taking ownership of the Builder, and returns a TxPoolController.
    pub fn start(self, network: NetworkController) {
        let last_txs_updated_at = Arc::new(AtomicU64::new(0));
        let consensus = self.snapshot.cloned_consensus();
        let tx_pool = TxPool::new(
            self.tx_pool_config,
            self.snapshot,
            Arc::clone(&last_txs_updated_at),
        );

        let service = TxPoolService {
            tx_pool_config: Arc::new(tx_pool.config),
            tx_pool: Arc::new(RwLock::new(tx_pool)),
            orphan: Arc::new(RwLock::new(OrphanPool::new())),
            block_assembler: self.block_assembler,
            txs_verify_cache: self.txs_verify_cache,
            snapshot_mgr: self.snapshot_mgr,
            callbacks: Arc::new(self.callbacks),
            tx_relay_sender: self.tx_relay_sender,
            network,
>>>>>>> be506320
            consensus,
            last_txs_updated_at,
<<<<<<< HEAD
            self.snapshot_mgr,
        ))
    }

    /// Start a background thread tx-pool service by taking ownership of the Builder, and returns a TxPoolController.
    pub fn start(self, handle: &Handle) -> Result<TxPoolController, Error> {
        let (sender, mut receiver) = mpsc::channel(DEFAULT_CHANNEL_SIZE);
        let (signal_sender, mut signal_receiver) = oneshot::channel();

        let service = self.build_service()?;
        let handle_clone = handle.clone();
=======
        };

        let mut receiver = self.receiver;
        let mut signal_receiver = self.signal_receiver;
        let handle_clone = self.handle.clone();
>>>>>>> be506320

        self.handle.spawn(async move {
            loop {
                tokio::select! {
                    Some(message) = receiver.recv() => {
                        let service_clone = service.clone();
                        handle_clone.spawn(process(service_clone, message));
                    },
                    _ = &mut signal_receiver => break,
                    else => break,
                }
            }
        });
<<<<<<< HEAD

        let stop = StopHandler::new(SignalSender::Tokio(signal_sender), None);
        Ok(TxPoolController {
            sender,
            handle: handle.clone(),
            stop,
        })
=======
>>>>>>> be506320
    }
}

#[derive(Clone)]
pub(crate) struct TxPoolService {
    pub(crate) tx_pool: Arc<RwLock<TxPool>>,
    pub(crate) orphan: Arc<RwLock<OrphanPool>>,
    pub(crate) consensus: Arc<Consensus>,
    pub(crate) tx_pool_config: Arc<TxPoolConfig>,
    pub(crate) block_assembler: Option<BlockAssembler>,
    pub(crate) txs_verify_cache: Arc<RwLock<TxVerifyCache>>,
    pub(crate) last_txs_updated_at: Arc<AtomicU64>,
    pub(crate) callbacks: Arc<Callbacks>,
    pub(crate) snapshot_mgr: Arc<SnapshotMgr>,
    pub(crate) network: NetworkController,
    pub(crate) tx_relay_sender: ckb_channel::Sender<(PeerIndex, Byte32)>,
}

impl TxPoolService {
<<<<<<< HEAD
    /// Creates a new TxPoolService.
    pub fn new(
        tx_pool: TxPool,
        consensus: Arc<Consensus>,
        block_assembler: Option<BlockAssembler>,
        txs_verify_cache: Arc<RwLock<TxVerifyCache>>,
        last_txs_updated_at: Arc<AtomicU64>,
        snapshot_mgr: Arc<SnapshotMgr>,
    ) -> Self {
        let tx_pool_config = Arc::new(tx_pool.config.clone());
        Self {
            tx_pool: Arc::new(RwLock::new(tx_pool)),
            consensus,
            tx_pool_config,
            block_assembler,
            txs_verify_cache,
            last_txs_updated_at,
            snapshot_mgr,
        }
    }

=======
>>>>>>> be506320
    pub(crate) fn snapshot(&self) -> Arc<Snapshot> {
        Arc::clone(&self.snapshot_mgr.load())
    }
}

#[allow(clippy::cognitive_complexity)]
async fn process(mut service: TxPoolService, message: Message) {
    match message {
        Message::GetTxPoolInfo(Request { responder, .. }) => {
            let info = service.tx_pool.read().await.info();
            if let Err(e) = responder.send(info) {
                error!("responder send get_tx_pool_info failed {:?}", e);
            };
        }
        Message::BlockTemplate(Request {
            responder,
            arguments: (bytes_limit, proposals_limit, max_version, block_assembler_config),
        }) => {
            let block_template_result = service
                .get_block_template(
                    bytes_limit,
                    proposals_limit,
                    max_version,
                    block_assembler_config,
                )
                .await;
            if let Err(e) = responder.send(block_template_result) {
                error!("responder send block_template_result failed {:?}", e);
            };
        }
        Message::SubmitLocalTx(Request {
            responder,
            arguments: tx,
        }) => {
            let result = service.process_tx(tx, None).await;
            if let Err(e) = responder.send(result.map_err(Into::into)) {
                error!("responder send submit_tx result failed {:?}", e);
            };
        }
        Message::SubmitRemoteTx(Request {
            responder,
            arguments: (tx, declared_cycles, peer),
        }) => {
            let result = service.process_tx(tx, Some((declared_cycles, peer))).await;
            if let Err(e) = responder.send(result.map_err(Into::into)) {
                error!("responder send submit_tx result failed {:?}", e);
            };
        }
        Message::NotifyTxs(Notify { arguments: txs }) => {
            for tx in txs {
                let _ret = service.process_tx(tx, None).await;
            }
        }
        Message::FreshProposalsFilter(Request {
            responder,
            arguments: mut proposals,
        }) => {
            let tx_pool = service.tx_pool.read().await;
            proposals.retain(|id| !tx_pool.contains_proposal_id(&id));
            if let Err(e) = responder.send(proposals) {
                error!("responder send fresh_proposals_filter failed {:?}", e);
            };
        }
        Message::FetchTxRPC(Request {
            responder,
            arguments: id,
        }) => {
            let tx_pool = service.tx_pool.read().await;
            let tx = tx_pool
                .proposed()
                .get(&id)
                .map(|entry| (true, entry.transaction()))
                .or_else(|| tx_pool.get_tx_without_conflict(&id).map(|tx| (false, tx)))
                .map(|(proposed, tx)| (proposed, tx.clone()));
            if let Err(e) = responder.send(tx) {
                error!("responder send fetch_tx_for_rpc failed {:?}", e)
            };
        }
        Message::FetchTxs(Request {
            responder,
            arguments: short_ids,
        }) => {
            let tx_pool = service.tx_pool.read().await;
            let txs = short_ids
                .into_iter()
                .filter_map(|short_id| {
                    if let Some(tx) = tx_pool.get_tx_from_pool_or_store(&short_id) {
                        Some((short_id, tx))
                    } else {
                        None
                    }
                })
                .collect();
            if let Err(e) = responder.send(txs) {
                error!("responder send fetch_txs failed {:?}", e);
            };
        }
        Message::FetchTxsWithCycles(Request {
            responder,
            arguments: short_ids,
        }) => {
            let tx_pool = service.tx_pool.read().await;
            let txs = short_ids
                .into_iter()
                .filter_map(|short_id| {
                    tx_pool
                        .get_tx_with_cycles(&short_id)
                        .map(|(tx, cycles)| (short_id, (tx, cycles)))
                })
                .collect();
            if let Err(e) = responder.send(txs) {
                error!("responder send fetch_txs_with_cycles failed {:?}", e);
            };
        }
        Message::ChainReorg(Notify {
            arguments: (detached_blocks, attached_blocks, detached_proposal_id, snapshot),
        }) => {
            service
                .update_tx_pool_for_reorg(
                    detached_blocks,
                    attached_blocks,
                    detached_proposal_id,
                    snapshot,
                )
                .await
        }
        Message::NewUncle(Notify { arguments: uncle }) => {
            if service.block_assembler.is_some() {
                let block_assembler = service.block_assembler.clone().unwrap();
                block_assembler.candidate_uncles.lock().await.insert(uncle);
                block_assembler
                    .last_uncles_updated_at
                    .store(unix_time_as_millis(), Ordering::SeqCst);
            }
        }
        Message::PlugEntry(Request {
            responder,
            arguments: (entries, target),
        }) => {
            let mut tx_pool = service.tx_pool.write().await;
            match target {
                PlugTarget::Pending => {
                    for entry in entries {
                        if let Err(err) = tx_pool.add_pending(entry) {
                            error!("plug entry error {}", err);
                        }
                    }
                }
                PlugTarget::Proposed => {
                    for entry in entries {
                        if let Err(err) = tx_pool.add_proposed(entry) {
                            error!("plug entry error {}", err);
                        }
                    }
                }
            };
            if let Err(e) = responder.send(()) {
                error!("responder send plug_entry failed {:?}", e);
            };
        }
        Message::ClearPool(Request {
            responder,
            arguments: new_snapshot,
        }) => {
            service.clear_pool(new_snapshot).await;
            if let Err(e) = responder.send(()) {
                error!("responder send clear_pool failed {:?}", e)
            };
        }
        Message::GetAllEntryInfo(Request { responder, .. }) => {
            let tx_pool = service.tx_pool.read().await;
            let info = tx_pool.get_all_entry_info();
            if let Err(e) = responder.send(info) {
                error!("responder send get_all_entry_info failed {:?}", e)
            };
        }
        Message::GetAllIds(Request { responder, .. }) => {
            let tx_pool = service.tx_pool.read().await;
            let ids = tx_pool.get_ids();
            if let Err(e) = responder.send(ids) {
                error!("responder send get_ids failed {:?}", e)
            };
        }
        Message::CachePool(Request { responder, .. }) => {
            let result = service.cache_pool().await;
            if let Err(e) = responder.send(result) {
                error!("responder send cache_pool failed {:?}", e)
            };
        }
    }
}<|MERGE_RESOLUTION|>--- conflicted
+++ resolved
@@ -1,6 +1,7 @@
 //! Tx-pool background service
 
 use crate::block_assembler::BlockAssembler;
+use crate::cache::{TxPoolCacheMetaReader, TxPoolCacheReader};
 use crate::callback::{Callback, Callbacks, ProposedCallback, RejectCallback};
 use crate::component::entry::TxEntry;
 use crate::component::orphan::OrphanPool;
@@ -22,6 +23,7 @@
         BlockView, Cycle, TransactionView, UncleBlockView, Version,
     },
     packed::{Byte32, ProposalShortId},
+    prelude::*,
 };
 use ckb_verification::cache::{CacheEntry, TxVerifyCache};
 use faketime::unix_time_as_millis;
@@ -96,7 +98,7 @@
     GetAllEntryInfo(Request<(), TxPoolEntryInfo>),
     /// TODO(doc): @zhangsoledad
     GetAllIds(Request<(), TxPoolIds>),
-    CachePool(Request<(), Result<(), Error>>),
+    CachePool(Request<(), Result<(), AnyError>>),
 }
 
 /// Controller to the tx-pool service.
@@ -403,8 +405,8 @@
             .map_err(Into::into)
     }
 
-    /// Caches tx pool state into a file.
-    pub fn persist_tx_pool(&self) -> Result<Result<(), Error>, AnyError> {
+    /// Caches tx pool into disk.
+    pub fn cache_pool(&self) -> Result<(), AnyError> {
         ckb_logger::info!("Please be patient, TxPool are caching data into disk ...");
         let mut sender = self.sender.clone();
         let (responder, response) = oneshot::channel();
@@ -413,16 +415,14 @@
             let (_m, e) = handle_try_send_error(e);
             e
         })?;
-        self.handle
-            .block_on(response)
-            .map_err(handle_recv_error)
-            .map_err(Into::into)
+        self.handle.block_on(response).map_err(handle_recv_error)?
     }
 }
 
 /// A builder used to create TxPoolService.
 pub struct TxPoolServiceBuilder {
     pub(crate) tx_pool_config: TxPoolConfig,
+    pub(crate) tx_pool_controller: TxPoolController,
     pub(crate) snapshot: Arc<Snapshot>,
     pub(crate) block_assembler: Option<BlockAssembler>,
     pub(crate) txs_verify_cache: Arc<RwLock<TxVerifyCache>>,
@@ -448,8 +448,16 @@
         let (sender, receiver) = mpsc::channel(DEFAULT_CHANNEL_SIZE);
         let (signal_sender, signal_receiver) = oneshot::channel();
 
+        let stop = StopHandler::new(SignalSender::Tokio(signal_sender), None);
+        let controller = TxPoolController {
+            sender,
+            handle: handle.clone(),
+            stop,
+        };
+
         let builder = TxPoolServiceBuilder {
             tx_pool_config,
+            tx_pool_controller: controller.clone(),
             snapshot,
             block_assembler: block_assembler_config.map(BlockAssembler::new),
             txs_verify_cache,
@@ -461,12 +469,6 @@
             tx_relay_sender,
         };
 
-        let stop = StopHandler::new(SignalSender::Tokio(signal_sender), None);
-        let controller = TxPoolController {
-            sender,
-            handle: handle.clone(),
-            stop,
-        };
         (builder, controller)
     }
 
@@ -490,67 +492,76 @@
         self.callbacks.register_reject(callback);
     }
 
-<<<<<<< HEAD
-    fn build_service(self) -> Result<TxPoolService, Error> {
+    /// Start a background thread tx-pool service by taking ownership of the Builder, and returns a TxPoolController.
+    pub fn start(self, network: NetworkController) -> Result<(), AnyError> {
+        let last_txs_updated_at = Arc::new(AtomicU64::new(0));
         let consensus = self.snapshot.cloned_consensus();
-
-        let tx_pool = if self.tx_pool_config.state_file.exists() {
-            if !self.tx_pool_config.state_file.is_file() {
+        let tx_pool = TxPool::new(
+            Arc::new(self.tx_pool_config),
+            self.snapshot,
+            Arc::clone(&last_txs_updated_at),
+        );
+
+        let pool_cache = if tx_pool.config.cache_file.exists() {
+            if !tx_pool.config.cache_file.is_file() {
                 let errmsg = format!(
-                    "TxPool state file [{:?}] exists but it's not a file.",
-                    self.tx_pool_config.state_file
+                    "TxPool cache file [{:?}] exists but it's not a file.",
+                    tx_pool.config.cache_file
                 );
                 return Err(InternalErrorKind::Config.other(errmsg).into());
             }
             let mut file = OpenOptions::new()
                 .read(true)
-                .open(&self.tx_pool_config.state_file)
+                .open(&tx_pool.config.cache_file)
                 .map_err(|err| {
                     let errmsg = format!(
-                        "Failed to open the tx-pool state file [{:?}]: {}",
-                        self.tx_pool_config.state_file, err
+                        "Failed to open the tx-pool cache file [{:?}]: {}",
+                        tx_pool.config.cache_file, err
                     );
                     OtherError::new(errmsg)
                 })?;
             let mut buffer = Vec::new();
             file.read_to_end(&mut buffer).map_err(|err| {
                 let errmsg = format!(
-                    "Failed to read the tx-pool state from file [{:?}]: {}",
-                    self.tx_pool_config.state_file, err
+                    "Failed to read the tx-pool state cache file [{:?}]: {}",
+                    tx_pool.config.cache_file, err
                 );
                 OtherError::new(errmsg)
             })?;
-            TxPool::from_persisted(
-                self.tx_pool_config,
-                self.snapshot,
-                Arc::new(self.callbacks),
-                &buffer,
-            )?
+            TxPoolCacheMetaReader::from_compatible_slice(&buffer)
+                .map_err(|err| {
+                    let errmsg = format!(
+                        "The cache of TxPool is broken, please delete it and restart: {}",
+                        err
+                    );
+                    InternalErrorKind::Config.other(errmsg)
+                })
+                .and_then(|meta| {
+                    let version: u32 = meta.version().unpack();
+                    if version != crate::cache::VERSION {
+                        let errmsg =
+                            format!("The version(={}) of TxPool cache is unsupported", version);
+                        Err(InternalErrorKind::Config.other(errmsg))
+                    } else {
+                        Ok(())
+                    }
+                })?;
+            let pool_cache = TxPoolCacheReader::from_slice(&buffer)
+                .map_err(|err| {
+                    let errmsg = format!(
+                        "The cache of TxPool is broken, please delete it and restart: {}",
+                        err
+                    );
+                    InternalErrorKind::Config.other(errmsg)
+                })?
+                .to_entity();
+            Some(pool_cache)
         } else {
-            TxPool::new(
-                self.tx_pool_config,
-                self.snapshot,
-                0,
-                Arc::new(self.callbacks),
-            )
+            None
         };
-        let last_txs_updated_at = Arc::clone(&tx_pool.last_txs_updated_at);
-
-        Ok(TxPoolService::new(
-            tx_pool,
-=======
-    /// Start a background thread tx-pool service by taking ownership of the Builder, and returns a TxPoolController.
-    pub fn start(self, network: NetworkController) {
-        let last_txs_updated_at = Arc::new(AtomicU64::new(0));
-        let consensus = self.snapshot.cloned_consensus();
-        let tx_pool = TxPool::new(
-            self.tx_pool_config,
-            self.snapshot,
-            Arc::clone(&last_txs_updated_at),
-        );
 
         let service = TxPoolService {
-            tx_pool_config: Arc::new(tx_pool.config),
+            tx_pool_config: Arc::clone(&tx_pool.config),
             tx_pool: Arc::new(RwLock::new(tx_pool)),
             orphan: Arc::new(RwLock::new(OrphanPool::new())),
             block_assembler: self.block_assembler,
@@ -559,28 +570,13 @@
             callbacks: Arc::new(self.callbacks),
             tx_relay_sender: self.tx_relay_sender,
             network,
->>>>>>> be506320
             consensus,
             last_txs_updated_at,
-<<<<<<< HEAD
-            self.snapshot_mgr,
-        ))
-    }
-
-    /// Start a background thread tx-pool service by taking ownership of the Builder, and returns a TxPoolController.
-    pub fn start(self, handle: &Handle) -> Result<TxPoolController, Error> {
-        let (sender, mut receiver) = mpsc::channel(DEFAULT_CHANNEL_SIZE);
-        let (signal_sender, mut signal_receiver) = oneshot::channel();
-
-        let service = self.build_service()?;
-        let handle_clone = handle.clone();
-=======
         };
 
         let mut receiver = self.receiver;
         let mut signal_receiver = self.signal_receiver;
         let handle_clone = self.handle.clone();
->>>>>>> be506320
 
         self.handle.spawn(async move {
             loop {
@@ -594,16 +590,38 @@
                 }
             }
         });
-<<<<<<< HEAD
-
-        let stop = StopHandler::new(SignalSender::Tokio(signal_sender), None);
-        Ok(TxPoolController {
-            sender,
-            handle: handle.clone(),
-            stop,
-        })
-=======
->>>>>>> be506320
+
+        if let Some(pool_cache) = pool_cache {
+            // a trick to commit transactions with the correct order
+            let mut remain_size = pool_cache.transactions().len();
+            let mut txs_next_turn = Vec::new();
+            for tx in pool_cache.transactions() {
+                let tx_view = tx.into_view();
+                if self
+                    .tx_pool_controller
+                    .submit_local_tx(tx_view.clone())?
+                    .is_err()
+                {
+                    txs_next_turn.push(tx_view);
+                }
+            }
+            while !txs_next_turn.is_empty() && remain_size != txs_next_turn.len() {
+                remain_size = txs_next_turn.len();
+                let mut txs_failed = Vec::new();
+                for tx in txs_next_turn {
+                    if self
+                        .tx_pool_controller
+                        .submit_local_tx(tx.clone())?
+                        .is_err()
+                    {
+                        txs_failed.push(tx);
+                    }
+                }
+                txs_next_turn = txs_failed;
+            }
+        }
+
+        Ok(())
     }
 }
 
@@ -623,30 +641,6 @@
 }
 
 impl TxPoolService {
-<<<<<<< HEAD
-    /// Creates a new TxPoolService.
-    pub fn new(
-        tx_pool: TxPool,
-        consensus: Arc<Consensus>,
-        block_assembler: Option<BlockAssembler>,
-        txs_verify_cache: Arc<RwLock<TxVerifyCache>>,
-        last_txs_updated_at: Arc<AtomicU64>,
-        snapshot_mgr: Arc<SnapshotMgr>,
-    ) -> Self {
-        let tx_pool_config = Arc::new(tx_pool.config.clone());
-        Self {
-            tx_pool: Arc::new(RwLock::new(tx_pool)),
-            consensus,
-            tx_pool_config,
-            block_assembler,
-            txs_verify_cache,
-            last_txs_updated_at,
-            snapshot_mgr,
-        }
-    }
-
-=======
->>>>>>> be506320
     pub(crate) fn snapshot(&self) -> Arc<Snapshot> {
         Arc::clone(&self.snapshot_mgr.load())
     }
