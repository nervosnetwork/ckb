--- conflicted
+++ resolved
@@ -1,10 +1,6 @@
 [package]
 name = "ckb-freezer"
-<<<<<<< HEAD
-version = "0.40.0"
-=======
 version = "0.41.0"
->>>>>>> d3a609a8
 license = "MIT"
 authors = ["Nervos Core Dev <dev@nervos.org>"]
 edition = "2018"
@@ -14,19 +10,11 @@
 # See more keys and their definitions at https://doc.rust-lang.org/cargo/reference/manifest.html
 
 [dependencies]
-<<<<<<< HEAD
-ckb-types = { path = "../util/types", version = "= 0.40.0" }
-ckb-error = { path = "../error", version = "= 0.40.0" }
-ckb-logger = { path = "../util/logger", version = "= 0.40.0" }
-ckb-util = { path = "../util", version = "= 0.40.0" }
-ckb-metrics = { path = "../util/metrics", version = "= 0.40.0" }
-=======
 ckb-types = { path = "../util/types", version = "= 0.41.0" }
 ckb-error = { path = "../error", version = "= 0.41.0" }
 ckb-logger = { path = "../util/logger", version = "= 0.41.0" }
 ckb-util = { path = "../util", version = "= 0.41.0" }
 ckb-metrics = { path = "../util/metrics", version = "= 0.41.0" }
->>>>>>> d3a609a8
 fs2 = "0.4.3"
 fail = "0.4"
 snap = "1"
