# CHANGELOG

<<<<<<< HEAD
=======
## [v0.113.0](https://github.com/nervosnetwork/ckb/compare/v0.112.1...v0.113.0) (2024-01-09)

### Features

-   #4185: Tweak `SendBlocksProof` message to support ckb2023 (@quake)

### Bug Fixes

-   #4192: Incorrect and inadequate checks of sync message (@yangby-cryptape)
-   #4199: Fix orphan pool for long pending tx issues (@chenyukang)
-   #4221: Fix typos (@xiaolou86)
-   #4218: Fix VM version select (@driftluo)

    This is a breaking change: b:consensus

-   #4255: No chain_root in 1st block of the MMR activated epoch (@yangby-cryptape)
-   #4258: Fix concurrency issue for RBF (@chenyukang)
-   #4270: Resolve empty filter related message bug (@quake)

### Improvements

-   #4191: Tuning rocksdb bloom filter (@quake)
-   #4203: Persistence softfork cache (@zhangsoledad)
-   #4235: Move `util/launcher/src/migrate.rs` to an independent crate (@eval-exec)
-   #4236: Break `ckb-launcher` and `ckb-chain`'s cycle  dependency by moving `SharedPackage` and `SharedBuilder` from `ckb-launcher` to `ckb-shared` (@eval-exec)
-   #4170: Use jsonrpc-utils to replace jsonrpc (@chenyukang)

    This is a breaking change: b:rpc

-   #4256: Add aarch64 docker image  for ckb (@chenyukang)
-   #4288: `get_pool_tx_detail_info`: Change `score_sortkey`'s type from `String` to `struct AncestorsScoreSortKey`

    This is a breaking change: b:rpc

>>>>>>> 82871a31
## [v0.112.1](https://github.com/nervosnetwork/ckb/compare/v0.111.0...v0.112.1) (2023-11-14)

### Features

-   #4128 **rpc:** Introduce the new method `generate_epochs` in the `IntegrationTest` module (@EthanYuan)
-   #4079: Tx pool Replace-by-fee (@chenyukang)
-   #4108: Add feature of Replace-by-fee for tx-pool (@chenyukang)
-   #4232: RBF will also replace tx not in Pending (@chenyukang)

### Bug Fixes

-   #4172: Fix `ckb-hash` depends `blake2b-ref` multiple times (@eval-exec)
-   #4171 **light-client:** Could not check MMR for fork chains (@yangby-cryptape)
-   #4182: Should only return main chain data (@quake)
-   #4208: Fix orphan pool issue for long pending tx (@chenyukang)

### Improvements

-   #3993: Tx pool rewrite with multi_index_map (@chenyukang)
-   #4146: Upgrade CKB's `rust-toolchain` from `1.67.1` to `1.71.1` (@eval-exec)
-   #4160: Remove useless `--cfg disable_faketime` from `RUSTFLAGS` (@eval-exec)
-   #4158: Remove useless `non_owning_clone` method for `ChainController` and `NetworkController` (@eval-exec)
-   #4161: Remove `#[derive(Clone)]` from `Synchronizer` (@eval-exec)
-   #4113 **(molecule):** Remove deprecated `SyncMessage` union items. (@eval-exec)
-   #4186: Remove `Consensus.dao_type_hash`'s `Option` wrapper (@eval-exec)

## [v0.111.0](https://github.com/nervosnetwork/ckb/compare/v0.110.2...v0.111.0) (2023-09-14)

### Features

-   #3917 **consensus: (BREAKING)** CKB 2023 edition (@zhangsoledad)
-   #3963 **rpc(Chain):** Add `only_committed` param for `get_transaction` (@eval-exec)
-   #3980 **rpc: (BREAKING)** Set `jsonrpc::Ratio` as the type of `threshold` field for `DeploymentsInfo` and `Deployment` (@eval-exec)
-   #3988: Update ckb-vm to v0.24.0 (@mohanson)
-   #3996: Suspend support in spawn syscalls (@xxuejie)
-   #4002: Let crate `ckb-hash` support `no-std` (@yangby-cryptape)
-   #4097 **consensus: (BREAKING)** `epoch_duration_target` now affects epoch length in `Dummy` mode (@eval-exec)
-   #4126: Notify dummy miner for new work (@quake)

### Improvements

-   #3970 **perf:** Replace sync struct HeaderView with HeaderIndexView (@quake)
-   #4000: Reduce `PeerStore::load_from_dir_or_default` timecost (@eval-exec)
-   #4003: Derive implements Clone for cell (@liya2017)
-   #4073: Split ckb-gen-types from ckb-types (@EthanYuan)
-   #4123 **script(spawn):** Calucate the correct cycles_base (@mohanson)
-   #4127 **scripts(spawn):** Always consume extra_cycles (@mohanson)
-   #4129: Fix parse `RelayV3`'s message name for metrics service (@eval-exec)
-   #4133: Keep peer store address unique (@driftluo)

### Bug Fixes

-   #4011 **scripts:** `set_debug_printer` should updates generator's `debug_printer` (@mohanson)
-   #4012 **cli: (BREAKING)** `ckb init` creates config files even when an unsupported spec is specified. (@eval-exec)
-   #4015 Fix permanent difficulty mode reward (@zhangsoledad)
-   #4030 Fix RUSTSEC-2023-0044 warning (@eval-exec)
-   #4151: Add `derive(Hash)` to `ScriptHashType` (@eval-exec)

## [v0.110.2](https://github.com/nervosnetwork/ckb/compare/v0.110.1...v0.110.2) (2023-09-11)

### Features

-   #4126: Notify dummy miner for new work (@quake)

### Bug Fixes

-   #4133: Keep peer store address unique (@driftluo)

## [v0.110.1](https://github.com/nervosnetwork/ckb/compare/v0.110.0...v0.110.1) (2023-08-20)

BREAKING: Light Client Protocol Softfork Activation in Mainnet

| Field                | Value | Note                    |
| -------------------- | ----- | ----------------------- |
| start                | 8,282 | 2023/09/01 00:00:00 utc |
| timeout              | 8,552 | 8,282 + 270             |
| min_activation_epoch | 8,648 | 2023/11/01 00:00:00 utc |
| threshold            | 80%   |                         |

## [v0.110.0](https://github.com/nervosnetwork/ckb/compare/v0.109.0...v0.110.0) (2023-05-15)

### Features

-   #3949 **rpc: (BREAKING)** Add `time_added_to_pool` field for `ChainRpcImpl::get_transaction` (@eval-exec)

### Bug Fixes

-   #3959: Use snapshot in light-client protocol (@quake)

## [v0.109.0](https://github.com/nervosnetwork/ckb/compare/v0.108.1...v0.109.0) (2023-04-19)

### Features

-   #3927 **cli: (BREAKING)** Remove ckb db-repair subcommand (@zhangsoledad)
-   #3772 **rpc: (BREAKING)** Add soft-fork deployment since info in RPC (@zhangsoledad)

    The response schema has changed in the RPC `get_deployments_info` and `get_consensus`.

-   #3842: Add exact search mode (@quake)
-   #3859: Add flatmemory feature for FlatMemory based machine types (@xxuejie)

    This change adds a new `flatmemory` feature to ckb-script, which will use `FlatMemory` as the memory type for
    `CoreMachine`/`CoreMachineType`. While this is not gonna be used in CKB, a FlatMemory will be quite useful in the development of surrounding tools, including ckb-debugger. Note that one option is that a debugger could maintain its own ckb-script package, but considering the fact that the change here is rather small, I would suggest we include this here feature in CKB.

-   #3752: Thread-safe vm (@zhangsoledad)

### Bug Fixes

-   #3924 **rpc: (BREAKING)** Fix rpc typo: statics -> statistics (@zhangsoledad)

    The RPC method `get_fee_rate_statics` is deprecated, please use `get_fee_rate_statistics` instead.

-   #3849: Omission modification (@driftluo)
-   #3840: Fix transaction rebroadcast by resubmitting (@zhangsoledad)
-   #3886: Potentially tx-pool panic after detached (@zhangsoledad)
-   #3892: Resolve the bug of `list-hashes` subcmd (@quake)
-   #3894: Fix tx-pool remove expired (@zhangsoledad)

### Improvements

-   #3860: Improve `ScriptError::InvalidCodeHash` when code_hash can't be resolved (@eval-exec)
-   #3869: Replace opentelemetry by tikv/rust-prometheus (@eval-exec)
-   #3893: Fix CKB command line usage test case by bats-core/bats (@eval-exec)
-   #3890 **light-client:** Let the function that builds filter data to be standalone (@yangby-cryptape)

## [v0.108.1](https://github.com/nervosnetwork/ckb/compare/v0.108.0...v0.108.1) (2023-04-04)

### Bug Fixes

-   #3887: Potentially tx-pool panic after detached (@zhangsoledad)
-   #3903: Resolve the bug of list-hashes subcmd (@quake)
-   #3901: Fix tx-pool remove expired (@zhangsoledad)

### Misc

-   #3851: Omission modification (@driftluo)

## [v0.108.0](https://github.com/nervosnetwork/ckb/compare/v0.107.0...v0.108.0) (2023-03-06)

### Features

-   #3839: Add exact search mode in indexer (@quake)

### Bug Fixes

-   #3825: Resolve the error of block filter hash calculation (@quake)
-   #3841: Fix transaction rebroadcast by resubmitting (@zhangsoledad)
-   #3851: Fix omission modification (@driftluo)

### Improvements

-   #3777: Remove nervosnetwork/faketime, replace cargo test by nextest-rs/nextest (@eval-exec)

## [v0.107.0](https://github.com/nervosnetwork/ckb/compare/v0.106.0...v0.107.0) (2023-01-30)

### Features

-   #3724: Adding RPC: `get_transaction_and_witness_proof` & `verify_transaction_and_witness_proof` (@code-monad)
-   #3735: Indexer db simple configuration (@zhangsoledad)

### Bug Fixes

-   #3713: Check in-pool chidren for all newly added tx (@zhangsoledad)
-   #3727: Blocktemplate dao potential inconsistent with transactions (@zhangsoledad)
-   #3738: Resolve disconnection problems (@driftluo)
-   #3746: Get_fee_rate_statics compatibility (@zhangsoledad)
-   #3750: Notify message blocking (@zhangsoledad)
-   #3757: Fee_rate statistics target limit (@zhangsoledad)
-   #3763 **rpc:** Return the cycles of the first non-cellbase transaction as cellbase's cycles (@yangby-cryptape)
-   #3769: Disable ckb-miner notify mode by default (@zhangsoledad)
-   #3773: Fix comment typos (@StrayLittlePunk)
-   #3794: Fix missing information in ckb version (@doitian)
-   #3804: Fix identify unregister (@driftluo)
-   #3803: P2p alerts are not filterred in block chain info (@doitian)

### Improvements

-   #3733: Eliminate chainstore lifecycle (@zhangsoledad)
-   #3798: add testnet bootnodes (@doitian)

## [v0.106.0](https://github.com/nervosnetwork/ckb/compare/v0.105.1...v0.106.0) (2022-12-23)

### Features

-   #3669: Add RPC `estimate_cycles` (@zhangsoledad)
-   #3703: Tuning the locator algorithm (@driftluo)

### Bug Fixes

-   #3675 **light-client:** Subtract overflow when try to get chain root for genesis block (@yangby-cryptape)
-   #3697 **light-client:** Do not skip the genesis block for last state proofs (@yangby-cryptape)
-   #3698 **tx-pool:** Potential leaks when MaximumAncestors occurs (@zhangsoledad)
-   #3706 **tx-pool:** Fix tx-pool potential inconsistent after reorg occurs (@zhangsoledad)
-   #3705 **indexer:** Indexer CPU usage (@zhangsoledad)
-   #3674: Fix logging feature break (@driftluo)
-   #3681: Set recent reject db log file limit to 10 (@driftluo)
-   #3699: Resolve a long reorg error (@quake)
-   #3702: Unknown list should get header from headermap and db (@driftluo)

### Misc

-   #3684: Improve support for cycles access (@zhangsoledad)

## [v0.105.1](https://github.com/nervosnetwork/ckb/compare/v0.105.0...v0.105.1) (2022-10-28)

### Features

-   #3672: Add rpc `estimate_cycles` (@zhangsoledad)
-   #3650: Bump ckb-vm to v0.22.0 (@mohanson)
-   #3664: Decrease max memory and increase speed, during chain root mmr migration (@yangby-cryptape)
-   #3665: Remove `block_filter_enable` option (@quake)

    Two configuration options (`block_filter_enable` and `support_protocols`) are conflicting.

## [v0.105.0](https://github.com/nervosnetwork/ckb/compare/v0.104.0...v0.105.0) (2022-10-25)

### Features

-   #3544: Add GetTransactions message to light client protocol (@quake)
-   #3595: P2P Flags features (@driftluo)
-   #3565: ChainRpcImpl: support return raw molecule hex bytes for `get_transaction` rpc method (@eval-exec)
-   #3564: Adding JSON output support for `ckb list-hashes` (@code-monad)
-   #3609: Merge indexer (@zhangsoledad)
-   #3627: Bump ckb-vm to v0.21.7 (@mohanson)
-   #3631 **light-client:** Add light client support to ckb full node (@quake)
-   #3515 **light-client:** Light client softfork (@zhangsoledad)
-   #3643 **light-client:** Activation parameters for testnet lightclient (@zhangsoledad)

### Bug Fixes

-   #3516: Fix atomic fetch update ordering (@driftluo)
-   #3566: Fix tcp reuse bind (@driftluo)
-   #3642: Network flags should be configured accordingly (@quake)

## [v0.104.0](https://github.com/nervosnetwork/ckb/compare/v0.103.0...v0.104.0) (2022-07-19)

### Features

-   #3329: Background update block_template (@zhangsoledad)
-   #3427: Remove compatibility codes from the network (@driftluo)
-   #3438: Remove snapshot compatible code (@driftluo)
-   #3479: Log in utc time (@zhangsoledad)

### Bug Fixes

-   #3387 **rpc:** Disconnect session of peers when invoke rpc set_ban (@chanhsu001)
-   #3417: Fix typo for hash_type note (@DGideas)
-   #3426: Runtime shutdown (@zhangsoledad)
-   #3445: Ambiguous dao error messages (@zhangsoledad)

### Improvements

-   #3391: Improve sync header map (@zhangsoledad)
-   #3478: Perf sync (@driftluo)

## [v0.103.0](https://github.com/nervosnetwork/ckb/compare/v0.101.8...v0.103.0) (2022-04-11)

### Features

-   #3371: Activate ckb2021 in mainnet since epoch 5414 (@doitian)
    At about 2022/05/10 1:00 UTC.

### Bug Fixes

-   #3343: Genesis dep groups should supports relative file path (@quake)
-   #3345: Fix(cli) add h256 validator for `--assume-valid-target` and `--ba-code-hash` (@chanhsu001)

## [v0.101.8](https://github.com/nervosnetwork/ckb/compare/v0.101.7...v0.101.8) (2022-04-06)

### Bug Fixes

-   #3365: fix #3309, mismatch `resolved_tx` and `completed_tx` (@chanhsu001)

## [v0.101.7](https://github.com/nervosnetwork/ckb/compare/v0.101.6...v0.101.7) (2022-03-21)

### Features

-   #3309: Log tx verification result for monitor (@chanhsu001)

## [v0.101.6](https://github.com/nervosnetwork/ckb/compare/v0.101.4...v0.101.6) (2022-03-02)

### Features

-   #3281: Case-insensitive hex (@zhangsoledad)

    Previously, uppercase hex format have been unintentionally forbiden.

-   #3303: Update default mainnet bootnodes (@doitian)

    Add bootnodes from different areas and different cloud providers to make the list more diverse.

## [v0.101.4](https://github.com/nervosnetwork/ckb/compare/v0.101.3...v0.101.4) (2022-01-18)

### Features

-   #3231: Check listen port occupancy (@driftluo)
-   #3261: Tuning the locator algorithm (@driftluo)
-   #3254: Port to aarch64, and provide official binary when release (@yangby-cryptape)
-   #3134: Ckb2021 on rust2021 (@zhangsoledad)

### Bug Fixes

-   #3228: Fix block transaction process dead loop (@driftluo)
-   #3251: Session close also should remove feeler dialing flag (@driftluo)
-   #3242: Verification cache reset during hardfork (@zhangsoledad)
-   #3264: Resolve conflict descendants (@zhangsoledad)
-   #3270: Fix pending leak (@zhangsoledad)
-   #3269: Proposed pool remove committed (@zhangsoledad)

### Improvements

-   #3244 **relay:** Split compact block execute code, more readable (@chanhsu001)
-   #3263 **relay:** Remove obsolete `min_fee_rate`, `max_tx_verify_cycles` from relayer (@chanhsu001)

## [v0.101.3](https://github.com/nervosnetwork/ckb/compare/v0.101.2...v0.101.3) (2021-12-13)

### Features

-   #3229: Script group consistent execution order (@zhangsoledad)
-   #3170 **rpc:** Add a method to remove a transaction from tx-pool (@yangby-cryptape)

## [v0.101.2](https://github.com/nervosnetwork/ckb/compare/v0.101.1...v0.101.2) (2021-12-02)

### Features

-   #3185: Add a syscall to pause the script execution (only enabled in tests) (@yangby-cryptape)
-   #3174: Delay txs during hardfork (@zhangsoledad)
-   #3175: Retain candidate uncle until next epoch (@zhangsoledad)
-   #3194: Resumable rpc tx submit (@zhangsoledad)

### Bug Fixes

-   #3149: Return None when get git commit info failed (@TheWaWaR)
-   #3177: Upgrade ckb-vm to fix snapshot behavior (@driftluo)
-   #3188: Fix current cycles syscall on chunk run with snapshot (@driftluo)
-   #3176: Add dirty flag when load cell data as code (@mohanson)

    Solve the problem that 'load_data_cell_as_code' cannot work with 'ckb-vm chunk run'

    ref: https://github.com/nervosnetwork/ckb-vm/pull/218

## [v0.101.1](https://github.com/nervosnetwork/ckb/compare/v0.101.0...v0.101.1) (2021-10-27)

### Bug Fixes

-   #3129 **hardfork:** Tx-pool clear statistical data before re-run all transactions (@yangby-cryptape)
-   #3115: Remove tx hash from Relayer#tx_filter when it was rejected (@quake)
-   #3143: Limit proposal respond size (@driftluo)

### Improvements

-   #3139: Remove needless collect (@zhangsoledad)

## [v0.101.0](https://github.com/nervosnetwork/ckb/compare/v0.100.0...v0.101.0) (2021-10-20)

### Features

-   #2989: Cleanup expired blocks in orphan block (@chanhsu001)
-   #2979: Remove conflict pending for reorg (@zhangsoledad)
-   #3029 **rpc:** Record recent reject (@zhangsoledad)
-   #3113 **fork:** Activate ckb2021 in testnet since epoch 3113 (@doitian)
-   #3095: Remove invalid header dep tx for reorg (@zhangsoledad)
-   #3100: Tx-pool entry timestamp (@zhangsoledad)

### Bug Fixes

-   #2984: Tx-pool snapshot consistency (@zhangsoledad)
-   #3052: Fix identify disconnect (@driftluo)
-   #3058: Ignore proposal window on vm version selection (@driftluo)
-   #3068: Block-template test (@zhangsoledad)
-   #3059: Graceful shutdown (@zhangsoledad)
-   #3079: Don't use cache if tx-pool does re-org process during hardfork (@yangby-cryptape)
-   #3077: Fix declared cycles check (@zhangsoledad)
-   #3055: Resolve rpc `calculate_dao_maximum_withdraw` issue (@quake)
-   #3090: Tx-pool refreshes caches with the incorrect VM version after hardfork (@yangby-cryptape)
-   #3094: Fix inflight block potential memory bloat issues (@driftluo)
-   #3093: Resolve inflight proposals memory bloat issue (@quake)
-   #3110: Fix pending compact block memory bloat on abnormal flow (@driftluo)

### Improvements

-   #3023: Switch global alloc to tikv-jemallocator (@zhangsoledad)
-   #2914: Remove impl cell_provider on store (@zhangsoledad)
-   #3028 **rpc:** Change 'connected_duration' duration unit to milliseconds (@chanhsu001)

    **BREAKING RPC**. Change field `connected_duration` time unit from seconds to **milliseconds** in `get_peers` RPC to make time unit used consistently in `get_peers` , RPC clients are suggested to modify time quantity correspond with this change.

## [v0.100.0](https://github.com/nervosnetwork/ckb/compare/v0.43.2...v0.100.0) (2021-08-09)

This version contains the [fork features in ckb2021](https://github.com/nervosnetwork/rfcs/pull/242) which are disabled in testnet and mainnet.

### Features

-   #2715 **hardfork:** ckb2021 hardfork features (@yangby-cryptape)

    See https://github.com/nervosnetwork/rfcs/pull/242

-   #2756 **hardfork:** Ckb2021 hardfork features (vm related part) (@yangby-cryptape)

    See https://github.com/nervosnetwork/rfcs/pull/242

    -   #2818 **hardfork:** Change field "hash_type" to an enumerated type (@yangby-cryptape)

        **BREAKING CHANGES**: Revert breaking changes which were introduced in #2756.

-   #2796 **hardfork:** Net hardfork (@driftluo)

    See https://github.com/nervosnetwork/rfcs/pull/234

-   #2797 **hardfork:** Reject vm1 lock script before hardfork started to keep compatible with old clients (@yangby-cryptape)

-   #2798 **hardfork:** Remove the header deps immature rule (@yangby-cryptape)

        See [CKB-RFCs PR 240: RFC: Remove header deps immature rule](https://github.com/nervosnetwork/rfcs/pull/240)

-   #2819: Only send notifications when service is stated (@zhangsoledad)
-   #2817: Prepend the binary version to BlockAssemblerConfig message (@quake)
-   #2821: Change default `OutputsValidator` to `well_known_scripts_only` (@quake)
-   #2792 **hardfork:** Verify the epoch in since more strictly (@yangby-cryptape)

    -   A transaction with since absolute (or relative) epoch is valid only if `epoch_index` is less than `epoch_length` or both `epoch_index` and `epoch_length` are zero.
    -   Using rational number operations for both since absolute epoch and since relative epoch.

    See more in https://github.com/nervosnetwork/rfcs/pull/223

-   #2776 **hardfork:** Rename JSON RPC field "uncles_hash" to "extra_hash" (@yangby-cryptape)
-   #2799: Resumeble verification, which removes the cycles limit to relay tx (@zhangsoledad)
-   #2846: Dial bootnode randomly (@driftluo)
-   #2854: Better tips for "migrate" subcomamnd (@yangby-cryptape)
-   #2849: Remove old version peer from peer store on fork (@driftluo)
-   #2641: Add network protocol config (@quake)
-   #2879 **hardfork:** Add a new field "hardfork_features" to the return of RPC method "get_consensus" (@yangby-cryptape)
-   #2913: Upgrade hyper, and ckb-vm (@driftluo)
-   #2656: Persistent tx-pool data into a file when it has been shutdown (@quake)
-   #2921: Reduce cellbase maturity on staging spec (@keroro520)
-   #2963: Update ckb-vm to 0.20.0-rc4 (@mohanson)

    ckb-vm 0.20.0-rc4 release note: https://github.com/nervosnetwork/ckb-vm/releases/tag/0.20.0-rc4

-   #3004: Update ckb-vm to 0.20.0-rc5 (@mohanson)

    Contains a bug fix, see release notes below:

    https://github.com/nervosnetwork/ckb-vm/releases/tag/0.20.0-rc5

### Bug Fixes

-   #2785: Put migration version (@zhangsoledad)

    A bug introduced by https://github.com/nervosnetwork/ckb/commit/220464f, cause the migration version do not put in the new created DB.

-   #2827: Fix peer store evict (@driftluo)

    Originally, only the data in the largest group was considered, but now it is changed to traverse at least half of the groups

-   #3012: Fix dummy miner solve (@driftluo)
-   #3011: Shouldn't override the `log.file` after touch it (@yangby-cryptape)
-   #2787: Put migration version (@zhangsoledad)
-   #2829: Fix peer store evict (@driftluo)
-   #2833: Display full path for deprecated fields in warning messages (@yangby-cryptape)
-   #2856: Touch `last_txs_updated_at` in tx pool (@zhangsoledad)
-   #2857: Fix the status marking problem of header sync (@driftluo)
-   #2877: Don't panic when the database is created by a higher version executable binary (@yangby-cryptape)
-   #2894: There may be competition between header sync and eviction (@driftluo)
-   #2897 **metrics:** There is no reactor running (@yangby-cryptape)
-   #2906: Try traverse all unknown parent hash (@driftluo)
-   #2923: Callback potentially incorrect trigger on concurrent context (@zhangsoledad)
-   #2924 **test:** Make sure testnode graceful shutdown basic sync (@zhangsoledad)
-   #2934: Fix stream body read (@driftluo)
-   #2932: Persisted test wait tx-pool ready (@zhangsoledad)
-   #2950 **reset-data:** The argument `--network-peer-store` couldn't work (@yangby-cryptape)
-   #2971: Snapshot cycles calculation (@zhangsoledad)

### Improvements

-   #2755: Avoid unnecessary db creation (@zhangsoledad)
-   #2685: Replace `RwLock/Mutex<HashMap/HashSet>` with DashMap (@quake)
-   #2736: Move state flag to `HeadersSyncState` enum (@quake)

    We are using 3 fields `sync_started` / `sync_connected` / `not_sync_until` in the headers sync process, this PR refactored them to a state machine enum `HeadersSyncState`

-   #2707: Use KeyedPriorityQueue to replace BTreeMap/HashSet (@quake)

-   #2791: Verify the epoch in block headers explicitly (@yangby-cryptape)

    The data of epoch in bytes is not same as the `EpochNumberWithFraction`, which causes a few unintended consequences.

-   #2822: Compatibility policy for configuration files (@yangby-cryptape)

    -   Deny unknown configuration items.

        To avoid several kinds of mistakes, for example, typos.

    -   Allow deprecated configuration items, but they will be ignored; and warning messages will be output.
        After several versions, if these deprecated items satisfied any of the following conditions, they will be fully removed (denied):

        -   Not list in the default configuration files.
        -   Be tagged as "Experimental".

    -   The default configuration files will not include any deprecated configuration items.

    -   The default configuration files will not enable any experimental configuration items.

-   #2770: Use community contributed site for script error codes (@doitian)

-   #2779: Give an unique id to each global runtime thread (@yangby-cryptape)

-   #3006 **rpc:** Change struct from "TxPoolVerbosity" to "TxPoolEntries… (@chanhsu001)

    Breaking change for using ckb crates.

-   #2841: Remove redudant `as_ref` (@doitian)
-   #2863: Avoid duplicate cell check (@zhangsoledad)
-   #2870: Replace metrics-rs with opentelemetry-rust (@yangby-cryptape)
-   #2925: Enum tuple struct (@zhangsoledad)
-   #2948: Remove dependency on tempfile in ckb-resource (@chanhsu001)
-   #2982: Regex new is expensive (@driftluo)
-   #2964: Refactor peer store (@driftluo)

## [v0.43.2](https://github.com/nervosnetwork/ckb/compare/v0.43.1...v0.43.2) (2021-08-09)

### Bug Fixes

-   #2847: Dial bootnode randomly (@driftluo)
-   #2871: Fix the status marking problem of header sync to 0.43 (@driftluo)
-   #2893: Don't panic when the database is created by a higher version executable binary (@yangby-cryptape)
-   #2897 **metrics:** There is no reactor running (@yangby-cryptape)
-   #2895: There may be competition between header sync and eviction (@driftluo)
-   #2917: Try traverse all unknown parent hash (@driftluo)

## [v0.43.1](https://github.com/nervosnetwork/ckb/compare/v0.43.0...v0.43.1) (2021-07-16)

### Bug Fixes

-   #2829: Fix peer store evict (@driftluo)

## [v0.43.0](https://github.com/nervosnetwork/ckb/compare/v0.42.0...v0.43.0) (2021-06-21)

### Features

-   #2663: Try to increase file descriptor soft limit (@zhangsoledad)
-   #2647: Sort txs in pool by indirect dep (@zhangsoledad)
-   #2746: Update tx-pool for reorg synchronously (@zhangsoledad)

### Bug Fixes

-   #2655: Don't remove peer id on addr (@driftluo)

    if no peer id on addr, it will always output an error log when trying to dial the observed addr.

-   #2716: Fix cycles set wrong (@driftluo)

### Improvements

-   #2665: Add CPU requirements in platform support (@doitian)
-   #2662: Shortcut return proposal reward when `target_proposals` is empty (@quake)

    This PR will reduce the rocksdb query especially `get_block_txs_hashes` in the `committed_idx_proc`, which is a slow query according to profiler result.

-   #2691: Skip fresh proposal id checking in TransactionHashes message (@quake)
-   #2748: Upgrade rocksdb (@zhangsoledad)

## [v0.42.0](https://github.com/nervosnetwork/ckb/compare/v0.41.0...v0.42.0) (2021-05-25)

### Features

-   #2633: Make reuse port configurable (@driftluo)
-   #2635: Remove deprecated rpc `get_peers_state` (@quake)
-   #2628: Fix download scheduler (@driftluo)

    1. disable penalty when download nodes are scarce
    2. allow the protection node to be disconnected due to sync judgment

### Bug Fixes

-   #2620: The arc of timestamp in tx-pool controller become incorrect after clean (@yangby-cryptape)

-   #2629: Readonly for migrate check (@zhangsoledad)

    -   Perform migration check with read-only mode to prevent automatically create columns breaking compatibility
    -   Fix the error message is displayed incorrectly while performing the migration

### Improvements

-   #2603: Split contextual block verification to a new crate (@quake)

    This PR split contextual block verification to a new crate, eliminates verification crate dependency on `ckb_store`, and simplifies code: `BlockMedianTimeContext`, `HeaderResolverWrapper` and `VerifierResolver` are removed.

-   #2613: Introduce launcher (@zhangsoledad)

    This PR mainly simplified the launch code.

-   #2634: Rewrite tx-pool (@zhangsoledad)

    The existing tx-pool code has many potential issues, the PR focus those issue fix.

-   #2640: Replace `get_cellbase_output_capacity_details` with `get_block_economic_state` in test (@keroro520)

## [v0.41.0](https://github.com/nervosnetwork/ckb/compare/v0.40.0...v0.41.0) (2021-04-13)

### Features

-   #2503: Customize chain spec for dev chains and update few preset params (@yangby-cryptape)

    -   Set `permanent_difficulty_in_dummy` to `true` as default for dev chains.
    -   Allow users to create different dev chains by customizing genesis message.
        And they could also create same chain in different directories or machines by setting a same genesis message.
    -   Allow users to create different dev chains by customizing genesis timestamp.
        If no timestamp is provided, use current timestamp.
    -   Display genesis hash after CKB direcotry created.

-   #2571: Request the approval for database migrations (@yangby-cryptape)
-   #2604: Allow miner http basic authorization (@driftluo)
-   #2569: Add rpc `generate_block_with_template` to IntegrationTest rpc module (@quake)

    This PR adds `generate_block_with_template` rpc, so that dApps can get block template from `get_block_template` rpc, and then add or remove tx / proposal / uncle data in block template, and finally submit it via this rpc to control the newly generated block data.

### Bug Fixes

-   #2556: Resolve peer store dump issue (@quake)

### Improvements

-   #2525: Manually trigger compaction after freeze (@zhangsoledad)

    -   **Drawbacks**: Even we use `DeleteRange` apply to delete the range of keys, seems Rocksdb still hasn't implemented the feature of using seek() to skip until the end of range delete end yet.
        Rocksdb iter seek slows down dramatically when there are many deletes.
    -   **Workaround**: Manually call `CompactRange()` for the range to delete, this approach can solve the problem.

-   #2595: Set `prepare_for_bulk_load` option for migration (@zhangsoledad)
-   #2611: Smaller block status map during IBD (@yangby-cryptape)

## [v0.40.0](https://github.com/nervosnetwork/ckb/compare/v0.39.0...v0.40.0) (2021-02-23)

### Features

-   #2501: chore: remove deprecated RPC and add `deprecated` to some RPC.

    Resolve #2487

-   #2297: Chain freezer (@zhangsoledad)

    Introduce chain freezer, Inspired by [[Splitting the data directory]](https://en.bitcoin.it/wiki/Splitting_the_data_directory) and [[geth-v1-9-0]](https://blog.ethereum.org/2019/07/10/geth-v1-9-0/#freezer)

    Now, separated database into two parts, recent block and ancient history. If your data directory is located on a magnetic disk, you can link db to an SSD drive to improve performance. If your data directory is on an SSD: you can link ancient to an HDD drive to save space.

    Freezer is disabled by default. It has some performance bottlenecks that we are fixing.

-   #2365: Tx pool callback (@zhangsoledad)
-   #2505: Provide `--overwrite-spec` to override the chain spec in storage (@keroro520)
-   #2526: Multi thread `number_hash_mapping` migration (@zhangsoledad)
-   #2520: Add RPC `get_block_median_time` (@keroro520)

### Bug Fixes

-   #2455: Relay and sync should be order independent (@yangby-cryptape)

    Fix #2450.

-   #2484: Don't do sync before sync connected (@yangby-cryptape)

    This issue was introduced since #2455.

-   #2458: Fix potential failure in integration test TransactionRelayLowFeeRate (@yangby-cryptape)
-   #2454: Fix the log output of integration tests and output more logs (@yangby-cryptape)
-   #2502: Skip RUSTSEC-2020-0095 temporarily (@yangby-cryptape)
-   #2521: Fix wasm build by locking tempfile (@doitian)
-   #2523: Network should work without enabling the module in RPC (@yangby-cryptape)
-   #2537: Allow dail self (@driftluo)

### Improvements

-   #2542: Resolve rocksdb cache size issue when using `default.db-options` (@quake)
-   #2519: Make median_time clear in RPC doc (@doitian)

## [v0.39.0](https://github.com/nervosnetwork/ckb/compare/v0.38.1...v0.39.0) (2020-12-21)

### Features

-   #2382: Permit load cell data from memory (@zhangsoledad)
-   #2343: Add RPC `get_raw_tx_pool` (@zhangsoledad)
-   #2347: Add RPC to get consensus parameters (@zhangsoledad)
-   #2280: Add assume valid target config (@driftluo)

    Added option to skip verification for faster synchronization of trusted node data to a specified height

    **Please know exactly what you are doing before you use it!**

-   #2351: Add `with_sentry` feature (@quake)

    Move sentry to optional dependency, reduce dependency libs on other target (wasm32, etc)

-   #2334: Migrate check (@zhangsoledad)

    Add command `ckb migrate --check`. If migration is in need 0 will be return，otherwise 64.

-   #2379: Let the consensus params `orphan_rate_target` to be configurable (@yangby-cryptape)

### Bug Fixes

-   #2394: Some crates invalidly assumes the memory layout of `std::net::SocketAddr` (@yangby-cryptape)
-   #2389: Upgrade CKB VM to fix memmap security warning (@xxuejie)
-   #2387: Skip RUSTSEC-2020-0077 temporarily (@yangby-cryptape)
-   #2392: Skip RUSTSEC-2020-0082 temporarily since not affected (@yangby-cryptape)
-   #2350: The description for the low fee rate error (@yangby-cryptape)

    The first parameter is the minimum transaction fee, not the fee rate.

-   #2357: Conflict transaction stuck in tx-pool (@zhangsoledad)
-   #2390: Don't open db when disable indexer module, fix deprecated method response (@driftluo)

### Improvements

-   #2386: Replace `failure` by `thiserror` and `anyhow` (@yangby-cryptape)

    [RUSTSEC-2020-0036: `failure`: `failure` is officially deprecated/unmaintained](https://rustsec.org/advisories/RUSTSEC-2020-0036.html)

-   #2373: Single instance async runtime (@zhangsoledad)

    This PR brings several refactorings. All async processes now use one single instance runtime. It makes ckb-network work as a usually library and decoupled from the runtime.

-   #2271: Add some mining utils (@keroro520)
-   #2277: Add some utils to generate spendable cells (@keroro520)
-   #2342 **doc:** Add some missing docs (@zhangsoledad)
-   #2369 **doc:** Network doc (@driftluo)

## [v0.38.1](https://github.com/nervosnetwork/ckb/compare/v0.38.0...v0.38.1) (2020-12-02)

### Bug Fixes

-   #2357: Conflict transaction stuck in the tx pool (@zhangsoledad)

## [v0.38.0](https://github.com/nervosnetwork/ckb/compare/v0.37.0...v0.38.0) (2020-11-18)

### Features

-   #2329: Configurable block proposals limit (@zhangsoledad)
-   #2330: Migrate subcommand (@zhangsoledad)

### Bug Fixes

-   #2328: Fix u256 rpc doc (@doitian)

### Improvements

-   #2312: Use cargo-deny to replace cargo-audit (@yangby-cryptape)

## [v0.37.0](https://github.com/nervosnetwork/ckb/compare/v0.36.0...v0.37.0) (2020-10-20)

### Features

-   #2270 **rpc:** Rework rpc doc (@doitian)
-   #2299: Add a default RocksDB options file (@yangby-cryptape)

    The default options file limits the maximum memory usage.

-   #2276: Improve migration progress display (@zhangsoledad)
-   #2257 **rpc:** Add `ping_peers` rpc (@quake)
-   #2260 **rpc:** Add `get_transaction_proof` and `verify_transaction_proof` rpc (@quake)
-   #2259 **rpc:** Add `clear_banned_addresses` rpc (@quake)
-   #2265 **rpc:** Add `nMinimumChainWork` config (@driftluo)

    The mainnet has been online for a long time, and it is time to add a minimum workload proof to prevent possible node attacks during the initial synchronization.

-   #2269: Redesign cell store (@zhangsoledad)

    Previous cell storage is inefficient. This PR proposal a new live cell storage schema, which optimized the resolve transaction bottleneck.

    Breaking Changes:

    -   This PR will migrate the database.
    -   The RPC `get_cells_by_lock_hash` is deprecated and now it only returns errors.

-   #2281 **rpc:** Add tx subscription RPC (@quake)

    This PR added a `new_transaction` topic to subscription rpc, user will get notified when new transaction is submitted to pool.

### Bug Fixes

-   #2285: Fix the problem of disconnection caused by uncertainty (@driftluo)
-   #2283: Resolve network background service cleanup issue when rpc tcp server is on (@quake)
-   #2298: Skip RUSTSEC-2020-0043 temporarily (@yangby-cryptape)

### Improvements

-   #2236: Rewrite discovery (@driftluo)
-   #2303: Replace legacy crate `lru-cache` (@zhangsoledad)
-   #2282 **test:** Create log monitor for integration test check status between nodes (@chuijiaolianying)
-   #2286 **test:** Redesign the testing framework (@keroro520)
-   #2294 **test:** Redesign the way of Net communicate with peers (@keroro520)
-   #2268 **test:** Add some transaction checking utils (@keroro520)

## [v0.36.0](https://github.com/nervosnetwork/ckb/compare/v0.35.0...v0.36.0) (2020-09-21)

### Breaking Changes

-   #2251 **RPC:** Deprecated RPC method by adding `deprecated.` prefix to the rpc name (@quake)

    This PR has also deprecated following RPC methods:

    -   `get_cells_by_lock_hash`
    -   All methods in the Indexer module.

### Features

-   #2276: Improve database migration progress display (@zhangsoledad)
-   #2199: Add metrics service (@yangby-cryptape)

    [How to enable the metrics service](https://github.com/nervosnetwork/ckb/blob/0db57dafaad73efbfcf5330ec289efba94fd6975/util/metrics-config/src/lib.rs#L5-L22)

-   #2243: Refactor identify network protocol by removing `Both` (@driftluo)
-   #2239: Support to control memory usage for header map (@yangby-cryptape)
-   #2248: Add verbosity param to chain related rpc (@quake)

    This PR adds an optional `verbosity ` param to chain related rpc, returns data in hex format without calculated hash values, it will improve performance in some scenarios.

### Bug Fixes

-   #2283: Resolve network background service cleanup issue when rpc tcp server is on. (@quake)
-   #2266: Use forked metrics and forked sentry to fix RUSTSEC-2020-0041 temporarily (@yangby-cryptape)
-   #2212: Advance last_common_header even the peer is worse than us (@keroro520)
-   #2238: Tx-pool block_on async oneshot (@zhangsoledad)

    Replace crossbeam-channel with async oneshot

-   #2216: Integration test random failures (@quake)

    While waiting for the `get_blocks` message in the integration test, we should determine whether the last block hash is equal or not.

### Improvements

-   #2220: Split logger config and service (@yangby-cryptape)
-   #2213: Reduce useless field and reduce get time call (@driftluo)
-   #2245 **logger:** Replace lazy_static with once_cell (@zhangsoledad)
-   #2229: Rewrite the ping network protocol (@driftluo)
-   #2244: Re-export crossbeam-channel (@zhangsoledad)

    Re-export crossbeam-channel from facade wrapper, unify version specify.

    Use tilde requirements specify for crossbeam-channel, prevent automate dependency updates.

## [v0.35.0](https://github.com/nervosnetwork/ckb/compare/v0.34.2...v0.35.0) (2020-08-24)

### Features

-   #2038 **rpc:** Re-organize RPC errors (@doitian)

    This is a breaking change: b:rpc

    This PR reworks on the RPC errors:

    -   Use JSONRPC error code to differentiate different errors. Also prefix the error code in the message to be search engine friendly.
    -   Make error message simple and easy to understand. The dump of the error is added as the data instead.
    -   Avoid reusing the same error message for different reasons.

    **Breaking Changes**

    -   The error object `data` field is always absent before, now it can be a string which contains the detailed error information.
    -   The `code` in error object is always -3 for all the CKB internal errors, now it can have different values to differentiate different errors. Check the file `rpc/src/error.rs`.
    -   The error messages have been updated to improve readability.

-   #2049 **rpc:** Improve error messages from send transaction RPC (@doitian)

-   #2178 **rpc:** Add `generate_block` RPC to IntegrationTest module (@quake)

    It allows user to generate block through RPC, it's a convenient feature for dApp integration test (like `truncate` RPC)

-   #2188 **rpc:** Add sync state RPC (@driftluo)

    Wallet can fetch the best known block header the node gets from the P2P network.

-   #2184 **rpc:** `tx_pool_info` include tip hash (@keroro520)

-   #2144 **rpc:** Add `set_network_active` RPC (@quake)

    Allows user to pause and restart p2p network message processing through RPC.

-   #2190 **rpc:** Move `add_node` / `remove_node` RPC to `Net` module (@quake)
-   #2196 **rpc:** Add more fields to RPC `get_peers` (@quake)

    Added `connected_duration`, `last_ping_duration`, `protocols` and `sync_state` to `get_peers` RPC.

-   #2195 **rpc:** Add more fields to `local_node_info` RPC (@quake)

    Added `active`, `connections` and `protocols` fields to `local_node_info`.

-   #2159: Load db options from a file; support configuring column families (@yangby-cryptape)
-   #2175: Support multiple file loggers in `ckb.toml` (@yangby-cryptape)
-   #2182: Take full control of main logger filter via RPC (@yangby-cryptape)

### Bug Fixes

-   #2158: Panic if db options is empty (@yangby-cryptape)
-   #2157: The option of db path doesn't work (@yangby-cryptape)
-   #2177: Fix the lenient logger filter parser (@yangby-cryptape)
-   #2134: Update proposal table after chain reorg (@zhangsoledad)

    Previously, proposal-table update not considered in chain rollback, it's almost impossible to happen in hashrate-based chain. But can be triggered by `truncate` RPC.

-   #2197: Should exit with error code when setup failed (@yangby-cryptape)

    Issue: if the config was malformed and an error was thrown in `setup_app`, the process wouldn't exit.

### Improvements

-   #2152: Change storage molecule table to struct (@quake)

    This is a breaking change: b:database

    Storage structs `HeaderView`, `EpochExt` and `TransactionInfo` are fixed size, we should use molecule `struct` instead of `table`, it reduces storage size and improves the performance a little bit.

-   #2150: Don't query store twice in method chaining (@yangby-cryptape)
-   #2151: Reduce times of querying header map (@yangby-cryptape)
-   #2147: Don't cache all data of header map in memory during IBD (@yangby-cryptape)
-   #2154: Split chain iter (@zhangsoledad)
-   #2153: Decoupling migration from db (@zhangsoledad)

    Previously, migration coupling with DB, this sacrifice flexibility. In a case like this, opening a read-only DB will be trouble.
    This PR proposal split migration.

-   #2163: Add HeaderProvider trait and split DataLoader to smaller trait (@quake)
-   #1988: Use a new method to detect headers sync timeout (@yangby-cryptape)

    To avoid possible performance issues on headers synchronization.

-   #2180: Add case description and some assertion for `alert_propagation` integration test (@chuijiaolianying)
-   #2179: Refactor about integration service mining relate cases. (@chuijiaolianying)
-   #2189: Add case description and update case assertions for consensus related cases. (@chuijiaolianying)
-   #2204: Add some trait for integration cases (@chuijiaolianying)
-   #2164: Improve script error (@doitian)
-   #2168: Improve error when submitting block (@doitian)
-   #2169: Small tx-pool refactoring (@zhangsoledad)

    -   rename ContextualTransactionVerifier -> TimeRelativeTransactionVerifier
    -   split NonContextualTransactionVerifier from TransactionVerifier
    -   check syntactic correctness first before
    -   refactory tx-pool rejection error
    -   re-broadcast when duplicated tx submit

## [v0.34.2](https://github.com/nervosnetwork/ckb/compare/v0.34.0...v0.34.2) (2020-08-08)

### Bug Fixes

-   GHSA-q73f-w3h7-7wcc: Syscall to get data hash has inconsistent behaviors. (@zhangsoledad)
-   GHSA-wjxc-pjx9-4wvm: Upgrade snappy to 1.0. (@quake)
-   GHSA-3gjh-29fv-8hr6: Limit the decompressed size of p2p message. (@quake)

## [v0.34.0](https://github.com/nervosnetwork/ckb/compare/v0.33.1...v0.34.0) (2020-07-17)

### Features

-   #2067: Optimize scheduler (@driftluo)

    Problems with the current scheduler:

    1. The calculation is too frequent
    2. Inability to adapt to complex network environments.

    This PR implements an adaptive scheduler based on past data, removing most of the redundant calculations.

-   #2145: Don't cache all block status in memory (@yangby-cryptape)

    When a node is start from number 0, it will sync all headers at first, then the `block_status_map` will be full quickly.
    Then, along with the block sync, all data in `block_status_map` will be removed.
    When the IBD is done, there will be nothing left in `block_status_map`.

    But when another new-started node try to sync data from this node, this node will fetch all block statuses from database and insert them into `block_status_map` without deletions. And full block status will store in memory until the node is shutdown.

-   #2113: Change logger filter dynamically via RPC (@yangby-cryptape)
-   #2036: Monitor rocksdb memory usages in logs (optional; default: disable) (@yangby-cryptape)
-   #2114: Add command to generate peer id (@driftluo)

    ```
    $ ckb peer-id gen --secret_path ./a.txt
    $ ckb peer-id from-secret --secret-path ./a.txt
    ```

-   #2045: New subcommand replay (@zhangsoledad)

    The new subcommand can be used in both profiling and sanity check, such as verifiying the downloaded data directory archive.

-   #2042: Return filename of `jemalloc_profiling_dump` (@keroro520)
-   #2064: Add RPC truncate (@keroro520)

    For convenient to reproduce a specified environment when test, this PR adds RPC `truncate(target_tip_hash)` to roll-back the blockchain downto the target block.

-   #2081: Update `last_common_header` only in `find_blocks_to_fetch` (@keroro520)

    `peer.best_known_block` refers to the best-known block we know this peer has announced; `peer.last_common_header` refers to the last block we both stored between local and peer. This PR proposes a new process to update the two fields.

-   #2136: Add RPC `clear_tx_pool` to remove all the transactions in the tx-pool (@keroro520)

### Bug Fixes

-   #2101: Resolve an unexpected shutdown issue when we got a `ProtoHandleBlock` error in p2p (@quake)
-   #2124: `prepare_uncles_test` failed on `block_template` update delayed (@zhangsoledad)
-   #2140: Shrink state map (@zhangsoledad)

    Cause rust hash table capacity does not shrink automatically, we need explicit call `shrink` for predictable limit memory usage.

-   #2109: Fix deadlock caused by conflicting lock order (@BurtonQin)

### Improvements

-   #2126: Remove fee estimator (@zhangsoledad)

    This `estimate_fee_rate` RPC is experimental, due to availability and performance issues, we decide to remove it.

-   #2128: Try next listen address on parsing error (@doitian)
-   #2107: Use generic key / value in template context (@quake)

    This PR changed `TemplateContext` key/value from fixed field to hashmap, it made the `ckb-resource` crate easier to use in 3rd party applications

-   #2103: Use generic type in NetworkService (@quake)

    This PR changed `NetworkService`'s exit_condvar to generic type and removed node_version from `start` fn, make it easier to use `ckb-network` crate as a lib

-   #2096: Move network protocol related variables to SupportProtocols (@quake)

    To eliminate dependence of `ckb-sync` crate, this PR refactored network protocol related variables and move them to a new enum: `SupportProtocols`

## [v0.33.1](https://github.com/nervosnetwork/ckb/compare/v0.33.0...v0.33.1) (2020-07-02)

### Bug Fixes

-   [GHSA-r9rv-9mh8-pxf4](https://github.com/nervosnetwork/ckb/security/advisories/GHSA-r9rv-9mh8-pxf4): BlockTimeTooNew should not be considered as invalid block (@zhangsoledad)

## [v0.33.0](https://github.com/nervosnetwork/ckb/compare/v0.33.0...v0.32.2) (2020-06-19)

### Bug Fixes

-   #2052: Return connected address in RPC `get_peers` (@keroro520)

    The RPC `get_peers` miss the peer connected address. Hence it may be empty addresses returned for inbound peers.

### Improvements

-   #2043: Upgrade tokio for tx-pool (@zhangsoledad)

    -   bump tokio 0.2
    -   refactor tx-pool with async/await

-   #2100: Move all `Config` structs to ckb-app-config (@quake)

    To eliminate large dependences of `ckb-app-config`, this PR moved all config related structs to this crate and reversed dependencies of other crates

-   #2091: Logger filter parse crate name leniently (@yangby-cryptape)

## [v0.32.2](https://github.com/nervosnetwork/ckb/compare/v0.32.1...v0.32.2) (2020-06-15)

-   [GHSA-pr39-8257-fxc2](https://github.com/nervosnetwork/ckb/security/advisories/GHSA-pr39-8257-fxc2): Avoid crash when parsing network address (@driftluo)
-   #2109: Fix deadlock caused by conflicting lock order (@BurtonQin)

## [v0.32.1](https://github.com/nervosnetwork/ckb/compare/v0.32.0...v0.32.1) (2020-05-29)

### Bug Fixes

-   [GHSA-84x2-2qv6-qg56](https://github.com/nervosnetwork/ckb/security/advisories/GHSA-84x2-2qv6-qg56): Add rate limit to avoid p2p DoS attacks (@quake)

## [v0.32.0](https://github.com/nervosnetwork/ckb/compare/v0.31.1...v0.32.0) (2020-05-22)

### Features

-   #2002: Avoid explosion of disordering blocks based on BLOCK_DOWNLOAD_WINDOW (@keroro520)
-   #2018: Prof command support specify execution path (@zhangsoledad)
-   #1999: Optimize block download tasks with a simple task scheduler (@driftluo)
-   #2069: Reset testnet aggron to v4 (@doitian)
-   #2084: Expose methods so we can use CKB as a library (@xxuejie)

### Bug Fixes

-   nervosnetwork/tentacle#218: Fix FutureTask signals memory leak (@TheWaWaR)
-   #2039: Use wrong function to get a slice to decode ping messages (@yangby-cryptape)
-   #2035: Remove unsupport configurations in Cargo.toml (@yangby-cryptape)
-   #2054: Fix a typo of a thread name (@yangby-cryptape)
-   #2074: Orphan block pool deadlock (@quake)
-   #2075: Fix collaboration issues between two protocol (@driftluo)
-   #2063: Should use an empty peer store when failed to load data from file (@quake)

### Improvements

-   #1968: Simplify network protocols (@TheWaWaR)
-   #2006: Cache system cell for resolve deps (@zhangsoledad)

## [v0.31.1](https://github.com/nervosnetwork/ckb/compare/v0.31.0...v0.31.1) (2020-04-23)

### Bug Fixes

-   [GHSA-q669-2vfg-cxcg](https://github.com/nervosnetwork/ckb/security/advisories/GHSA-q669-2vfg-cxcg): Fix undefined behavior that dereference an unaligned pointer. (@yangby-cryptape)

## [v0.31.0](https://github.com/nervosnetwork/ckb/compare/v0.30.2...v0.31.0) (2020-04-02)

### Sync Improvements

-   #1947: Repair using of snapshot (@zhangsoledad)
-   #1959: Improve get_ancestor efficiency (@keroro520)
-   #1957: Concurrent download blocks on ibd (@driftluo)
-   #1966: Enhanced locator (@driftluo)
-   #1961: Fix bug on last common marked (@driftluo)
-   #1985: Speed up fetch collect (@driftluo)
-   #1979: Fix build_skip performance bug (@TheWaWaR)

### Features

-   #1954: Add detect-asm feature to script (@xxuejie)
-   #1955: Bump CKB VM to fix a performance regression (@xxuejie)
-   #1948: Use module disable error instead of method not found (@driftluo)
-   #1956: Replace rocksdb wrapper (@zhangsoledad)
-   #1946: Use same allocator for all (@yangby-cryptape)
-   #1940: Add a feature to enable jemalloc profiling (@yangby-cryptape)
-   #1881: Remove memory cellset (@zhangsoledad)
-   #1923: Network upgrade to async (@driftluo)
-   #1978: Built-in miner should support https RPC URL (@quake)
-   #1958: Log more sync and relay metrics (@keroro520)
-   #1992: Add an option to control how many blocks the miner has to mine (@yangby-cryptape)

    ```bash
    ckb miner -C . --limit 10 # Exit after 10 nonces found
    ckb miner -C . -l 5       # Exit after 5 nonces found
    ckb miner -C .            # Run forever
    ckb miner -C . --limit 0  # Run forever, too
    ```

-   #1993: Add metrics filter (@keroro520)

    Filter metrics via `log_enabled!` inside `metric!`.

### Bug Fixes

-   #1977: Fix false positive in IllTransactionChecker (@xxuejie)
-   #1996: Wait for RPC server to cleanup on shutdown (@zhangsoledad)
-   #1997: Orphan_block_pool should record block origin (@zhangsoledad)

## [v0.30.2](https://github.com/nervosnetwork/ckb/compare/v0.30.1...v0.30.2) (2020-04-02)

### Bug Fixes

-   #1989: Fix `build_skip` performance bug (@TheWaWaR)

## [v0.30.1](https://github.com/nervosnetwork/ckb/compare/v0.30.0...v0.30.1) (2020-03-23)

Reset Aggron the testnet genesis hash to
0x63547ecf6fc22d1325980c524b268b4a044d49cda3efbd584c0a8c8b9faaf9e1

## [v0.30.0](https://github.com/nervosnetwork/ckb/compare/v0.29.0...v0.30.0) (2020-03-20)

### Breaking Changes

-   #1939: Add new response field `min_fee_rate` in RPC `tx_pool_info` (@driftluo)

    BREAKING CHANGE: RPC interface

### Features

-   #1848: Add a new json rpc method `get_block_economic_state` (@yangby-cryptape)

    Replace the JSON-RPC method [`get_cellbase_output_capacity_details`].

-   #1915: Reject new scripts with known bugs (@xxuejie)

    For compatibility reasons, there're certain bugs that we have to leave
    to the next hardfork to fix. However those bugs, especially VM bugs
    might lead to surprising unexpected behaviors. This change adds a new
    checker that checks against newly created cells for scripts with bugs,
    and reject those transaction when we can. This way we can alert users
    about the bugs as early as we can.

### Improvements

-   #1856: Define StatusCode to indicate the result of sync operation (@keroro520)

    Learned from HTTP Response, use `StatusCode` to indicate the result of sync-operation, try to replace original `Result<T, future::Error>`.

-   #1941: Uses feature flags to enable deadlock detection (@zhangsoledad)

    we should disable deadlock detection by default.
    use the `deadlock_detection` feature flag enable deadlock detection.

-   #1931: Collect metrics by logger (@keroro520)

### Bug Fixes

-   #1916: Transaction should be relayed when node connects peers (@quake)
-   #1921: Estimate_fee RPC error msg (@jjyr)
-   #1922: `CKBProtocolContext#connected_peers` should filter peers by protocol id (@quake)
-   #1950: Fix incorrect error messages for JSON uints (@yangby-cryptape)

## [v0.29.0](https://github.com/nervosnetwork/ckb/compare/v0.28.0...v0.29.0) (2020-02-26)

### Breaking Changes

-   #1928: Null outputs_validator means passthrough. (@doitian)

    The default behavior is incompatible with v0.28.0, but is compatible with v0.27.1 and older versions.

## [v0.28.0](https://github.com/nervosnetwork/ckb/compare/v0.27.0...v0.28.0) (2020-01-31)

### Breaking Changes

-   #1879: add `outputs_validator` to `send_transaction` rpc (@quake)

### Features

-   #1900: Add RPC subscription, a.k.a, pub/sub (@quake)
-   #1908: Periodically disconnect peers which open invalid sub-protocols (@jjyr)

## [v0.27.0](https://github.com/nervosnetwork/ckb/compare/v0.26.1...v0.27.0) (2020-01-10)

### Features

-   #1882: Add tcp and websocket to rpc service (@quake). This is required for #1867.
-   #1890 **spec:** Configurable block bytes limit (@zhangsoledad)

    Provide `max_block_bytes` option supports configurable block bytes limit.

-   #1891: Notify service (@quake)

    This PR resolve #1860 and refactor network alert script notification by adding a notify service, and it's required to implement #1867.

    **configuration file breaking change**

    ```diff
    -# [alert_notifier]
    -# # Script will be notified when node received an alert, first arg is alert message string.
    -# notify_script = "echo"
    +# [notifier]
    +# # Execute command when the new tip block changes, first arg is block struct in json format string.
    +# new_block_notify_script = "your_new_block_notify_script.sh"
    +# # Execute command when node received an network alert, first arg is alert message string.
    +# network_alert_notify_script = "your_network_alert_notify_script.sh"
    ```

### Bug Fixes

-   #1889: `get_cell_meta` should return None if output index does not exist (@jjyr)
-   #1895: Fix peer store saving failed due to temp dir does not exist (@jjyr)
-   #1899 **tests:** Rpc server should explicit close (@zhangsoledad)

### Improvements

-   #1894: Reduce useless clone / to_owned use (@driftluo)

    Reduce useless clone / to_owned use

## [v0.26.1](https://github.com/nervosnetwork/ckb/compare/v0.26.0...v0.26.1) (2019-12-30)

### Features

-   #1875 **P2P:** Move feeler behind identify (@driftluo)

    after this pr, all protocol will open after `identify` open, avoid feeler interacting with different networks and compatible with older versions

-   #1888: Add `get_capacity_by_lock_hash` RPC (@quake)

### Bug Fixes

-   #1874 **P2P:** Remove duplicate p2p phase in discovery protocol (@jjyr)

    -   Consider space-efficient, we do not store p2p phase of multiaddr in peer store.
    -   Reattach the p2p phase when we send multiaddr to other nodes.

-   #1859 **P2P:** Fix lost sync/relayer protocol registration (@driftluo)

    fix lost sync/relayer protocol registration

-   #1873 **P2P:** Ban peer that are not on the same network (@driftluo)

    If it cannot be parser, ban it, only two possibilities:

    1. message format error（molecule）
    2. not on same net

## [v0.26.0](https://github.com/nervosnetwork/ckb/compare/v0.25.2...v0.26.0) (2019-12-13)

### Features

-   #1836: Include calculated minimal fee in RPC's error response (@xxuejie)
-   #1838: Add `output_data_len` and `cellbase` to `get_cells_by_lock_hash` rpc (@quake)
-   #1864: Add `output_data_len` and `cellbase` to `get_live_cells_by_lock_hash` rpc (@quake)
-   #1851: upgrade p2p to 0.2.7 (@driftluo)
    -   Upgrade moleculec to 0.4.2
    -   Add transport connection number limit on listener
-   #1854: Upgrade ckb-vm to 0.18.1 (@xxuejie)
    -   Tweak slot calculation algorithm

### Bug Fixes

-   #1863: `fetch_random_addrs` should be able to return peers addrs (@jjyr)

### Improvements

-   #1839: After exiting the IBD mode, the invalid notify should be removed (@driftluo)
-   #1840: DB migration (@quake)

    Database migration may involve multiple iterations and different db (indexer/chain store), this PR added a `Migration` trait and improve the API.

-   #1862: Move main chain shortcut to `get_ancestor` (@jjyr)

    Move the main chain shortcut from `get_locator` to `get_ancestor`, there are bunch functions other than `get_locator` call `get_ancestor` directly, this change saves many DB queries when the base block on main chain.

-   #1853: Update error message and prompt of ckb init subcommand (@ashchan)
-   #1849: No debug symbols as default and add a command to build with debug symbols (@yangby-cryptape)

## [v0.25.2](https://github.com/nervosnetwork/ckb/compare/v0.25.1...v0.25.2) (2019-11-17)

### Features

-   #1824: Switch to mainnet (@doitian)

    -   `ckb init` initializes mainnet node by default.
    -   update docs related to mainnet.

### Improvements

-   #1823: Enhance the binary packages. (@doitian)

    -   Static link openssl in macOS package, so it will not require openssl as a runtime dependency.
    -   Add bat files in Windows package to ease starting a node in Windows.

## [v0.25.1](https://github.com/nervosnetwork/ckb/compare/v0.25.0...v0.25.1) (2019-11-15)

Embed lina chain spec

## [v0.25.0-p1](https://github.com/nervosnetwork/ckb/compare/v0.25.0...v0.25.0-p1) (2019-11-15)

### Bug Fixes

-   #1817: Fix SortedTxMap inconsistent descendants links error (@jjyr)
-   #1819: Fix: txs relay order (@zhangsoledad)

## [v0.25.0](https://github.com/nervosnetwork/ckb/compare/v0.24.0...v0.25.0) (2019-11-14)

### Features

-   #1785: Upgrade system script for modified multi-sign lock script (@xxuejie)

    See https://github.com/nervosnetwork/ckb-system-scripts/pull/61 for related changes.

-   #1779: Upgrade rocksdb with ReadOnlyDB changes (@xxuejie)

    See https://github.com/nervosnetwork/rust-rocksdb/pull/1 for changes for the rocksdb library.

    While this won't affect CKB, it provides a different rocksdb version that can aid ReadOnly mode when using ckb packages.

-   #1784: Support limit `max_tx_verify_cycles` (@jjyr)

    The purpose is to limit max verify cycles on single tx, to reduce DDOS vulnerability.

-   #1788: Limit tx max ancestors count (@jjyr)

    Txs with long ancestors chain affect tx pool performance. we limit max ancestors count of a single tx to resolve this issue, tx pool will reject txs which ancestors count large than the limit.

    The default `max_ancestors_count` is 25.

-   #1797: Allow specify single consensus param in spec (@zhangsoledad)
-   #1803: Allow overriding system script cell capacity (@doitian)

    This make the system script cell capacity determined.

### Bug Fixes

-   #1752: Return non-zero rewards for the first 11 blocks (@keroro520)

    -   fix: Return non-zero rewards for the first 11 blocks
    -   test: Add DAOVerifier to verify the dao_fields

-   #1770: Skip cellbase short-id collision validation (@quake)
-   #1791: Error message on calculate dao max withdraw (@driftluo)
-   #1792: Add missing type script in RPC (@driftluo)
-   #1804: Retrieve few burned ckb in genesis block (@yangby-cryptape)
-   #1805: Proposal table bound (@zhangsoledad)
-   #1801: Calculate interest with older withdraw header (@keroro520)

    This small bug will not cause any validity problems.

-   #1813: Fix get locator performance bug (@TheWaWaR)

    When get header from main chain we can get it from snapshot

### Improvements

-   #1729: DB iterator interface (@zhangsoledad)

    -   get rid of useless lifetimes and unnecessary intermediate conversion code
    -   property api

-   #1655: Avoid reproposed uncle proposals (@keroro520)

## [v0.24.0](https://github.com/nervosnetwork/ckb/compare/v0.23.0...v0.24.0) (2019-11-02)

### Breaking Changes

-   #1739: Use molecule to serialize witnesses (@jjyr)

    System contracts read witness as serialized `WitnessArgs`

-   #1769: Adapt to 2-phase Nervos DAO implementation (@xxuejie)

    Depends on https://github.com/nervosnetwork/ckb-system-scripts/pull/59

-   #1726: Tweak consensus params (@zhangsoledad)

    -   `TWO_IN_TWO_OUT_COUNT` 3875 -> 1600
    -   `MAX_BLOCK_PROPOSALS_LIMIT` -> 2400
    -   remove useless `HEADER_VERSION`
    -   `BLOCK_VERSION`, `TX_VERSION`, `TYPE_ID_CODE_HASH` move to `consensus`

-   #1707: Resolve uncles hash calculation issue (@quake)

    Uncles hash is the blake2b on concatenated uncle block hashes.

-   #1785: Upgrade system script for modified multi-sign lock script (@xxuejie)

    See https://github.com/nervosnetwork/ckb-system-scripts/pull/61 for related changes.

### Features

-   #1701: Zeroize when privkey dropped (@zhangsoledad)
-   #1711: Enable ansi support for windows (@zhangsoledad)
-   #1720: Add load transaction syscall (@xxuejie)
-   #1730: Upgrade CKB VM to 0.18.0 (@xxuejie)

    See https://github.com/nervosnetwork/ckb-vm/releases/tag/0.18.0 for
    changes in CKB VM 0.18.0

-   #1731: Security issuance satoshi cell by use all zeros lock (@jjyr)
-   #1659: Fee estimate RPC (@jjyr)

    This PR adds a new RPC [estimate_fee_rate](https://github.com/nervosnetwork/ckb/pull/1659/files#diff-622e6d119ac5d43f7eb41cb596159f9fR907). It takes the basic idea from bitcoin's [estimatesmartfee](https://bitcoincore.org/en/doc/0.16.0/rpc/util/estimatesmartfee/), however, we ignore the magic numbers and tricks from the original code.

    We estimate the tx fee rate by track txs that entered tx pool. See details https://github.com/nervosnetwork/ckb/pull/1659/files#diff-ff03764a87b23e747dadc645fcf8df8bR21

-   #1705: Verify genesis block specific rules on start (@jjyr)
-   #1735: Expose methods to tweak CKB VM with CKB runtime outside CKB (@xxuejie)
-   #1757: Shutdown when protocol handle panic (@driftluo)
-   #1740: Add multisig system script cell (@jjyr)

    https://github.com/nervosnetwork/ckb-system-scripts/pull/60

-   #1772: Limit p2p protocol message size (@TheWaWaR)

### Bug Fixes

-   #1712: Fix `tx_pool_info` (@u2)
-   #1697: Fix `get_header_view` panic bug (@TheWaWaR)

    Update best headers(peers/global) after update header_map

-   #1714: Tx `sorted_keys` order by relation (@u2)
-   #1736: Fix tx pool inconsistent when receive duplicated hash txs. (@jjyr)
-   #1741: Overflow panic in `load_cell_data_as_code` syscall (@xxuejie)
-   #1743: Exclude primary/secondary issuance in genesis (@keroro520)
-   #1742: Ignore fork branch when `get_cellbase_output_capacity_details`, `get_header` and `get_block` rpc (@u2)
-   #1765: Avoids creating tmp folder for db initialization (@quake)
-   #1763: Fix cli output and ban reason (@driftluo)
-   #1752: Return non-zero rewards for the first 11 blocks (@keroro520)

    -   fix: Return non-zero rewards for the first 11 blocks
    -   test: Add DAOVerifier to verify the `dao_fields`

### Improvements

-   #1515: Change enum from `[byte; 1]` to `byte` (@quake)
-   #1760: Replace non-maintained jsonrpc client (@zhangsoledad)
-   #1768: Unified protocol handshake information format (@driftluo)
-   #1729: Refactor DB iterator interface (@zhangsoledad)

## [v0.23.0](https://github.com/nervosnetwork/ckb/compare/v0.22.0...v0.23.0) (2019-10-05)

### Features

-   #1645: Min transaction fee filter (@jjyr)

### Bug Fixes

-   #1696: Set `next_epoch_diff` to one instead of panic when it is zero (@doitian)
-   #1683: Remove descendants of committed txs from pending pool (@keroro520)
-   #1698: WebAssembly build for core packages (@xxuejie)
-   #1665: Remove committed before expired during reorg (@keroro520)
-   #1706: Fix orphan tx package (@zhangsoledad)
-   #1712: Fix `tx_pool_info` (@u2)

    Count transactions in gap in pending.

-   #1697: Fix `get_header_view` panic bug (@TheWaWaR)

    Update best headers (peers/global) after update header_map.

-   #1714: Tx `sorted_keys` order by relation (@u2)
-   #1736: Fix tx pool inconsistent when receive duplicated hash txs. (@jjyr)

## [v0.22.0](https://github.com/nervosnetwork/ckb/compare/v0.21.2...v0.22.0) (2019-10-05)

### Breaking Changes

-   #1585: Include fractions in epoch number representations (@xxuejie)

    This change introduce fractions in 2 places where epoch numbers might
    be used:

    -   The epoch field in the header
    -   Cell input's since part when using epoch values

    Here we use a rational number format to represent epoch number.
    The lower 54 bits of the epoch number field are split into 3
    parts(listed in the order from higher bits to lower bits):

    -   The highest 16 bits represent the epoch length
    -   The next 16 bits represent the current block index in the epoch
    -   The lowest 24 bits represent the current epoch number

    Assuming we are at block number 11555, epoch 50, and epoch 50 starts
    from block 11000, has a length of 1000. The epoch number for this
    particular block will then be 9326559282, which is calculated
    in the following way:

    ```
    50 | ((11555 - 11000) << 24) | (1000 << 16)
    ```

-   #1643: Compress header (@zhangsoledad)

        -   remove `uncles_count`
        -   merge `transactions_root` and `witnesses_root`, where `new

    transactions_root = blake256(old transactions_root || old
    witnesses_root)`    -   replace difficulty with`compact_target`

-   #1632: Change script args and witness to single bytes (@quake)

    1. Change args and witness from `Vec<Bytes>` to `Bytes`.
    2. Add `load_script` system call. The `main` method no longer receives
       script args as argv.

-   #1599: Adjust NervosDAO stats calculation logic (@xxuejie)

    The rules to generate dao field in block header has changed.

-   #1618: Change return type of RPC submit block (@keroro520)

    Change return type of RPC `submit_block` from `Result<Option<H256>>` to `Result<H256>`

-   #1641: Script cycle adjustments (@xxuejie)

-   #1646: Use epoch as the basic maturity unit (@yangby-cryptape)

    Cellbase outputs can be used after 4 epochs.

-   #1609: Use DAO type script hash in DAO transaction (@TheWaWaR)

    DAO deposite must use _type_ as the `hash_type` to reference the DAO system script.

-   #1617: Setup issuance schedule (@doitian)

    BREAKING CHANGE: primary/secondary epoch reward has changed

-   #1666: Expand nonce to 128-bit (@zhangsoledad)

    -   Expand nonce to 128-bit
    -   Change `pow_message` from `[nonce + pow_hash]` to `[pow_hash + nonce]`

### Features

-   #1602: Use all zeros as lock script which can never be unlocked (@driftluo)
-   #1674: Allow putting a message in cellbase witness (@TheWaWaR)
-   #1681: Allow setting the spec file in ckb init (@doitian)

### Bug Fixes

-   #1622: Default executor misused (@zhangsoledad)
-   #1613: Use `serialized_size` while `calculate_txs_size_limit` (@u2)
-   #1660: JSON type number must use hex string (@driftluo)
-   #1678: `get_block_transactions_process` should fill missing uncle in response (@zhangsoledad)

## [v0.21.2](https://github.com/nervosnetwork/ckb/compare/v0.21.0...v0.21.2) (2019-09-26)

### Bug Fixes

-   #1623: Default executor misused (@zhangsoledad)
-   #1619: Peer store persistent (@jjyr)
-   #1629: Fix peer store `fetch_random` return empty (@jjyr)
-   #1644: Fix duplicate p2p phase in `get_peers` (@jjyr)

## [v0.21.0](https://github.com/nervosnetwork/ckb/compare/v0.20.0...v0.21.0) (2019-09-21)

### Breaking Changes

-   #1527: RPC `get_live_cell` added `with_data` argument and changed the response structure. (@TheWaWaR)
-   #1528: P2P uses molc to serialize handshake message. (@driftluo)
-   #1551: Cellbase output data must be empty. (@driftluo)

    Because the ckb reward is delayed, the ownership of the cellbase of the current block is not the miner who digs out the block, so cellbase's output data must be disabled.

-   #1550: Headers can only be used in header deps after maturity period (@xxuejie)
-   #1518: Add `chain_root` to block header. (@jjyr)

    **Attention**: We're going to revert this in the final release.

-   #1584: Hexilize jsonrpc numbers (@keroro520)

    -   feat: Return numbers in heximal format(without leading zeros)
    -   feat: Allow accept numbers in heximal format
    -   feat: Refuse numbers with redundant leading zeros

    Reference: https://github.com/ethereum/wiki/wiki/JSON-RPC#hex-value-encoding

-   #1559: Block serialized size should not include uncles proposals serialized size (@yangby-cryptape)
-   #1592: RPC returns errors on unknown request fields. (@TheWaWaR)

### Features

-   #1510: Check system cells lock script when build genesis block (@TheWaWaR)
-   #1538: Overall bench (@zhangsoledad)
-   #1574: Keep only one version of VM by removing ScriptConfig (@xxuejie)
-   #1568: Indexer configuration (@quake)
-   #1571: `is_better_chain` uses first-received policy (@u2)
-   #1586: Script package build adjustment (@xxuejie)
-   #1558: Expose method to invoke a single script on a transaction (@xxuejie)

    This can be helpful in CKB script debugger's development

-   #1576: Satoshi's gift (@jjyr)

    This PR allows a special cell "satoshi's gift" in the genesis block. When the mainnet launching, this cell will issue 1/4 of total genesis capacity, and 60% capacity of the cell will be calculated as occupied, this affects the Nervos DAO contract interests.

    Satoshi's gift cell, as the name, the lock script of this cell verifies an `H160(pubkey)` that satoshi used in Bitcoin's genesis, satoshi can use the private key to sign a tx to spent the cell on CKB.

### Bug Fixes

-   #1533: Consensus constructor should init epoch reward from parameter. (@doitian)
-   #1534: Update secp type script hash in genesis (@doitian)
-   #1608: Fix AddrManager out of index error (@jjyr)

### Improvements

-   #1386: Create ckb-error and use it as the global system error type (@keroro520)

## [v0.20.0](https://github.com/nervosnetwork/ckb/compare/v0.19.2...v0.20.0) (2019-09-07)

### Features

-   #1464: Use secp256k1 referenced by hash type "type" as the default lock. (@doitian)
-   #1505: Refactor serialization schema for performance. (@doitian)
-   #1508: Add `load_header_by_field` syscall for fetching epoch data (@xxuejie)
-   #1469: Change `Header#dao` to Byte32 (@quake)

### Bug Fixes

-   #1393: Use path-clean (@zjhmale)
-   #1463: Change default lock script (@TheWaWaR)
-   #1413: Use remote peer observed address (@jjyr)

    Observe address is a feature to leverage remote peers to report external IPs for a node.

-   #1487: Fix dao statistics in genesis block (@TheWaWaR)
-   #1519: Indexer store should lock the state when syncing data (@quake)
-   #1548: Consensus constructor should init epoch reward from parameter. (@doitian)
-   #1555: Fix orphan block race storage (@keroro520)
-   #1562: Block serialized size should not include uncles proposals serialized size (@yangby-cryptape)
-   #1590: Fix genesis DAO satoshi gift incorrect calculation (@jjyr)
-   #1588: Fix potential inconsistency (@zhangsoledad)

    1. remove `ChainProvider`, it's superfluous.
    2. fix access storage directly in many places, it has no consistency guarantee, it's potential problems

### Improvements

-   #1352: Conduct GCD before rational ops (@u2)
-   #1486: Use Byte32 to replace the majority of H256 (@yangby-cryptape)
-   #1520: Resolve indexer store performance issue (@quake)
-   #1485: Compact Block only includes uncle blocks hash (@u2)

    The peer should already have the uncle blocks at a high probability. If the peer cannot find the uncle locally, use download uncle to get the header and proposals.

-   #1569: Rewrite peer store, remove the dependencies of SQLite. (@jjyr)
-   #1587: Remove global store cache (@zhangsoledad)
-   #1567: Rewrite pool as a service (@zhangsoledad)

## [v0.19.2](https://github.com/nervosnetwork/ckb/compare/v0.18.2...v0.19.2) (2019-08-24)

### Features

-   #1297: Add RPC `get_block_finalized_reward_info` (@u2)

    Get info about the amount of every part in the reward.

-   #1270: When a node is in IBD, it will tell others it is in IBD as the response on requests sent from peers. (@driftluo)
-   #1312: Upgrade CKB VM to 0.15.1 (@xxuejie)

    Please refer to the following URLs for changes from 0.13.0 to 0.15.1 in CKB VM.

    https://github.com/nervosnetwork/ckb-vm/releases/tag/v0.14.0
    https://github.com/nervosnetwork/ckb-vm/releases/tag/0.15.0
    https://github.com/nervosnetwork/ckb-vm/releases/tag/0.15.1

    One important note is that even though CKB VM supports the all-new AOT mode right now, we are still only using the ASM interpreter in CKB since the performance is already good enough.

-   #1252: Uncle descendant limit (@zhangsoledad)

    This is a breaking change: b:consensus

    A block B1 is considered to be the uncle of another block B2 if B1's parent is either B2's ancestor or embedded in B2 or its ancestors as an uncle.

-   #1316: Add script hash type in block assembler config (@xxuejie)

    This is a breaking change: b:cli

-   #1311: Remove RPC `_compute_code_hash` (@doitian)

    This is a breaking change: b:rpc

-   #1329: Allow dep and input in the same transaction use the same previous output (@TheWaWaR)

    This is a breaking change: b:consensus

-   #1323: Relay new transaction hashes in batch (@u2)

    This is a breaking change: b:p2p

-   #1319: Leverage rocksdb transaction (@zhangsoledad)
-   #1343: Tweak cellbase maturity (@zhangsoledad)

    This is a breaking change: b:consensus

-   #1307: Difficulty adjustment rfc version (@zhangsoledad)

    This is a breaking change: b:consensus, b:database

    Apply new difficulty adjustment mechanism according to [RFC](https://github.com/nervosnetwork/rfcs/blob/master/rfcs/0020-ckb-consensus-protocol/0020-ckb-consensus-protocol.md#dynamic-difficulty-adjustment-mechanism)

-   #1342: Add bench test to run secp256k1 lock script (@zhangsoledad)
-   #1341: Implement cell's type ID as special system script (@xxuejie)
-   #1383: Allow DNS resolver on rpc server config (@driftluo)
-   #1385 **ckb-bin:** Add interactive mode for init sub command (@zjhmale)
-   #1382 **ckb-bin:** Add reset data subcommand (@zjhmale)
-   #1381: Split load data logic from load code syscall (@xxuejie)
-   #1387: Add dep group support (@TheWaWaR)

    This is a breaking change: b:consensus, b:database

-   #1335: Pool sorts transactions by fee rate (@jjyr)
-   #1415: Ignore genesis cellbase maturity rule (@TheWaWaR)
-   #1427: Upgrade system cells with dep group support (@TheWaWaR)
-   #1356: Refactor transaction structure, split deps into cell deps and header deps. (@TheWaWaR)
-   #1249: New serialization (@yangby-cryptape)
-   #1317: Fill get peers RPC version field (@driftluo)

    BREAKING CHANGE: identify message adds a new field

-   #1318: Only accept blocks with a height greater than tip - N (@u2)
-   #1305: IBD only with protect/whitelist peers (@driftluo)
-   #1379: Expose data field in jsonrpc-types' Witness (@xxuejie)
-   #1359: Allow multiple type ID cell creation in single transaction (@xxuejie)
-   #1384: Chain snapshot (@zhangsoledad)

    Introduce chain snapshot, which leverage rocksdb `snapshot` and `hamt` to achieve captures point-in-time view of the chain, get rid of `chain_state` and global lock. get 3x improve when switch fork.

-   #1423: Use
    [eaglesong](https://github.com/nervosnetwork/rfcs/blob/master/rfcs/0010-eaglesong/0010-eaglesong.md) as new pow (@quake)
-   #1451: Add type script for some system cells (@TheWaWaR)
-   #1417: Remove `data_hash` from CellOutput (@quake)

    This is a breaking change: b:consensus, b:rpc, b:database

    This PR removed `data_hash` from CellOutput and refactored `Transaction` struct in `ckb.mol`

-   #1454: Change `is_dep_group` (bool) to `dep_type` (enum) and use underscore
    case for all enum values in RPC.

    This is a breaking change: b:consensus, b:rpc, b:database

### Bug Fixes

-   #1267: Header verifier uses the wrong header resolver (@u2)
-   #1282: Byte index is not a char boundary for non-ASCII char (@yangby-cryptape)
-   #1268: Node should not reject the compact block which is in a worse fork (@u2)
-   #1306: Network should not retry dialing on failed address (@jjyr)
-   #1310: Compact block median time is wrong (@u2)
-   #1313: Fix Tx pool config typo and new config param (@quake)

    fix typo `max_verfify_cache_size` => `max_verify_cache_size`, txs verify cache should use this config value instead of a hardcoded value.

    added a new config param for conflict txs cache capacity

-   #1309: Script hash type should be preserved when converting to/from witness (@xxuejie)
-   #1314: Fix Randomly failed integration test valid since (@jjyr)
-   #1322: Transaction is rejected if a script matches deps via type and there are multiple matches (@xxuejie)
-   #1337: Fix process block bench (@zhangsoledad)
-   #1334: Remove useless `epoch_reward` from EpochView in RPC (@spartucus)
-   #1411: Fix Header provider index check (@zhangsoledad)
-   #1349: Fix Compact block `short_id` collition (@u2)
-   #1432: Pool should return error when `pending_tx` failed (@u2)
-   #1442: Use new serialization to calculate `type_id` (include since) (@TheWaWaR)
-   #1399: Should check `sync_started` before handle `InIBD` (@keroro520)
-   #1455: Remove `block_ext` cache to fix data inconsistence (@u2)

### Improvements

-   #1236: Add BlockTransactions verifier (@u2)
-   #1280: Explicit deny alert when version does not match (@jjyr)
-   #1286: Use `block_hash` instead of `block_number` in `get_block_proposal` message (@u2)
-   #1279: Extract data field from CellOutput to Transaction (@jjyr)
-   #1308: Use ProposalShortId in CompactBlock (@quake)

    This is a breaking change: b:p2p

    This PR changes `CompactBlock#short_id` to `ProposalShortId`, and `reconstruct_block` will try to get tx from the entire tx pool instead of proposal tx pool only.

-   #1326: Add committed txs cache for compact block reconstruction (@quake)
-   #1336: Refactoring block body store (@quake)

    This PR splits block body (transactions) into small value store and use rocksdb prefix seek API to improve the DB fetch performance.

-   #1128: Add more cache in store to speed up reward calculation (@u2)
-   #1361: Use `TransactionInfo` instead of `BlockInfo` (@u2)
-   #1328: Method `get_cell_data` should use cache (@quake)

## [v0.18.2](https://github.com/nervosnetwork/ckb/compare/v0.18.0...v0.18.2) (2019-08-17)

### Bug Fixes

-   #1407: Calculate transaction fees in order (@keroro520)
-   #1411: Header provider index check (@zhangsoledad)
-   #1412: Hardcode allow 34827 (@keroro520)

    This is a workaround for #1411 to keep the current testnet main chain valid. It will not go into future versions.

-   #1420: Failed to sync for long forks (@keroro520)

## [v0.18.0](https://github.com/nervosnetwork/ckb/compare/v0.17.0...v0.18.0) (2019-08-10)

### Features

-   #1351: Difficulty adjustment rfc version (@zhangsoledad)
-   #1358: Add 10x faster miner (@kilb)

### Bug Fixes

-   #1267: Header verifier with wrong header resolver (@u2)

## [v0.17.0](https://github.com/nervosnetwork/ckb/compare/v0.16.0...v0.17.0) (2019-07-27)

### Features

-   #1119: Remove rules of special reserve blocks (@doitian)

    This is a breaking change: b:consensus, b:database

    For block 1~11, the reward target is genesis block. Genesis block must have the lock serialized in the cellbase witness, which is set to `bootstrap_lock`.

-   #1125: Add `get_header` and `get_header_by_number` RPC methods (@TheWaWaR)
-   #1094: Secondary miner issurance, split DAO as a separate contract (@xxuejie)

    This is a breaking change: b:consensus, b:database

-   #1137: Remove output for bootstrap lock in genesis block (@doitian)

    The lock has already been written into the cellbase witness in the genesis block.

-   #1165: Reference script code via dep cell's type hash (@xxuejie)

    This allows us to build a new paradigm that allows upgrading of
    scripts without affecting lock/type hash.

-   #1203: Add bootnode mode (@driftluo)
-   #1213: Remove `block_number` from API `BlockMedianTimeContext::block_median_time` (@keroro520)
-   #1215: Alert notify script (@jjyr)
-   #1212: Partition nonce for miners who use multi-threads (@yangby-cryptape)
-   #1225: Log found block as info when stderr is not tty (@doitian)
-   #1230: Use `tokio_threadpool::blocking` to handle heavy future task (@TheWaWaR)
-   #1232: IBD with whitelist (@driftluo)
-   #1220: Network flood control (@TheWaWaR)

    Do not send blocks to peer when session send buffer is full.

-   #1211: Ban the peer when receive misbehave compact-block, add test for compact block process (@u2)
-   #1258: Only allow default secp256k1 block assembler (@doitian)

    Unless start the node with `ckb run --ba-advanced`

-   #1237: Cache `BLOCK_INVALID`/`BLOCK_VALID` status (@keroro520)
-   #1246: Send a message to remote peer when disconnect (@TheWaWaR)
-   #1274: Adjust max block interval to 30s (@doitian)

    This is a breaking change: b:consensus

-   #1032 **storage:** Use flatbuffer instead of bincode in storage (@yangby-cryptape)
-   #1301: Add RPC `get_cellbase_output_capacity_details` (@u2)

### Bug Fixes

-   #1092: Random failure caused by dirty exit in RPC test (@doitian)

    Close the server before exit RPC test.

-   #1100: Resolve compact block switch fork issue (@quake)
-   #1101: Fix debug log state error (@driftluo)
-   #1108: Potential error in alert version compare (@jjyr)

    As @keroro520 mentioned, there is a potential bug in case like: `"0.10.0" < "0.9.10"`

-   #1117: Rpc test (@jjyr)
-   #1127: Process orphan blocks when their parents were relayed (@keroro520)
-   #1109: Mark failed dialing as feeler (@jjyr)
-   #1135: Total difficulty comparison should include hash (@quake)
-   #1139: Resolve fresh proposal txs checking bug (@quake)
-   #1144: Prof tps exclude cellbase (@jjyr)
-   #1150: Correct block number from `tx_pool_excutor` (@keroro520)

    NOTE: **This is a breaking change**

-   #1196: Reserved only do nothing except for connect all reserved peers (@driftluo)

    Reserved only do nothing except for connect all reserved peers

-   #1014: Locate blocks by hash (@keroro520)

    When calculates block_median_time, we need to locate the specific blocks.
    Using block_hash instead block_number to locate the specific blocks is more accurate.

    **BREAKING CHANGE**: The format of `TransactionMeta` is changed, which is affected by `BlockInfo`

-   #1149: Add cellset test and fix `new_overlay` (@u2)
-   #1214: Reset `current_time` of block template (@keroro520)
-   #1227: Should check tx from pool when the `short_id` set is not empty (@lerencao)
-   #1226: Resolve rpc `remove_node` and network `report_peer` bug (@quake)

    we shouldn't call peer_registry `remove_peer ` before session was closed, it will be removed in disconnect event.

-   #1238: Build.rs failed without git dir (@doitian)
-   #1247: Skiplist test use `gen_range` the wrong way (@TheWaWaR)
-   #1251: There is an incorrect deserialization in indexer (@yangby-cryptape)
-   #1272: Clean status of new inserted block (@keroro520)

    fix: Clear the newly inserted block from block_status_map.

### Improvements

-   #1072: Reveal network errors and involver handle it (@keroro520)

    -   feat: Reveal network errors. Currently, when `CKBProtocolContext` receives an error from p2p, it only logs the error and doesn't return to the caller. I change to `CKBProtocolContext` return the error to the caller, and caller handles it.

    -   perf: Short-circuiting break if occurs network error, `Synchronizer` responses `Blocks` and `Transactions`. This is the original intention of this PR. To achieve it, I have to make `CKBProtocolContext` reveals the network errors, which introduces most of the change code.

-   #1073: Define a general Filter struct (@keroro520)
-   #1098: Avoid re-requesting blocks in orphan pool (@keroro520)
-   #1126: Skip stored block processing (@quake)
-   #1140: Shrink chain state lock scope in relayer (@quake)
-   #1168: Use BlockStatus to filter things (@keroro520)

## [v0.16.0](https://github.com/nervosnetwork/ckb/compare/v0.15.0...v0.16.0) (2019-07-13)

### Features

-   #1151: Allow providing extra sentry info in config (@doitian)

### Bug Fixes

-   #1183: Ibd should remain false once returned false (@quake)
-   #1190: Fix sync logic (@driftluo, @quake)
-   #1189: Fix debug log state error (@driftluo, @quake)
-   #1185: Resolve fresh proposal txs checking bug (@quake)
-   #1176: Use tip header to ignore compact block (@TheWaWaR)
-   #1179: Random failure caused by dirty exit in RPC test (@doitian)

    Close the server before exit RPC test.

-   #1195: Hotfix rc0.15 (@zhangsoledad)

    -   fix fetch invalid block
    -   fix response invalid block
    -   fix repeat process block overwrite block ext

-   #1164: Ban peer when validate received block failed (@TheWaWaR)
-   #1167: Proposal reward calculate consistency (@zhangsoledad)
-   #1169: Only sync with outbound peer in IBD mode (@quake)
-   #1143: `get_ancestor` is inconsistent (@zhangsoledad)
-   #1148: Sync block download filter (@zhangsoledad)

    Node should fetch download from all peers which have better chain,
    no matter it's known best's ancestor or not.

## [v0.15.0](https://github.com/nervosnetwork/ckb/compare/v0.14.0...v0.15.0) (2019-06-29)

**Important:** The default secp256k1 has changed. Now its code hash is

    0x94334bdda40b69bae067d84937aa6bbccf8acd0df6626d4b9ac70d4612a11933

### Highlights

-   #922: Feat: proposer reward (@zhangsoledad)

    This is a breaking change: b:consensus

    1. earliest transaction proposer get 40% of the transaction fee as a reward.
    2. block reward finalized after proposal window close.
    3. enforce one-input one-output one-witness on cellbase.

-   #1054: Replace system cell (@driftluo, @jjyr)

    See [feat: use recoverable signature to reduce tx size by jjyr · Pull Request #15 · nervosnetwork/ckb-system-scripts](https://github.com/nervosnetwork/ckb-system-scripts/pull/15)

    BREAKING CHANGE: It changes the default secp256k1 script, which now uses recoverable signature.

### Features

-   #937: Initial windows support (@xxuejie)
-   #931: Add a function to select all tx-hashes from storage for a block (@yangby-cryptape)
-   #910: Implement the alert system in CKB for urgent situation (@jjyr)

    This is a breaking change: b:p2p, b:rpc

-   #939: Explicitly specify bundled or file system (@doitian)
-   #972: Add `load_code` syscall (@xxuejie)
-   #977: Upgrade p2p (@driftluo)

    -   upgrade p2p dependence
    -   support `upnp` optional

-   #978: Use new identify protocol (@driftluo)

    The current identify protocol does not play a role in identifying the capabilities of both parties, and the message structure is not reasonable.

    So, I rewrote it and added the capability ID and network ID.

-   #1000: Allow miner add an arbitrary message into the cellbase (@driftluo)
-   #1047: Stats uncle rate (@zhangsoledad)
-   #905: Add indexer related rpc (@quake)
-   #1035: `ckb init` allows setting `ba-data` (@driftluo)
-   #1088: Revise epoch rpc (@zhangsoledad)

    This is a breaking change: b:rpc

### Bug Fixes

-   #969: Update code hashes to correct value (@xxuejie)
-   #998: Fix confusing JsonBytes deserializing error message (@driftluo)
-   #1011: `witnesses_root` calculation should include cellbase (@u2)
-   #1022: Avoid dummy worker re-solve the same works (@keroro520)
-   #1044: `Peer_store` time calculation overflow (@jjyr)
-   #1077: Resolve `ChainSpec` script deserialize issue (@quake)
-   #1076: `CellSet` is inconsistent in memory and storage (@zhangsoledad)
-   #1025: Miner time interval panic (@quake)

### Improvements

-   #938: Remove low S check from util-crypto (@jjyr)
-   #959: Remove redundant interface from ChainProvider (@zhangsoledad)
-   #970 **sync:** Fix get ancestor performance issue (@TheWaWaR)
-   #976: Flatten network protocol state into `SyncSharedState` (@keroro520)
-   #1051: Get `tip_header` from store instead of from `chain_state` (@jjyr)
-   #971: Abstract data loader layer to decouple `ckb-script` and `ckb-store` (@jjyr)
-   #994: Wrap lock methods to avoid locking a long time (@keroro520)

### Bug Fixes

## [v0.14.0](https://github.com/nervosnetwork/ckb/compare/v0.13.0...v0.14.0) (2019-06-15) rylai-v3

### BREAKING CHANGES

**Important**: The default secp256k1 code hash is changed to `0xf1951123466e4479842387a66fabfd6b65fc87fd84ae8e6cd3053edb27fff2fd`. Remember to update block assembler config.

This version is not compatible with v0.13.0, please init a new CKB directory.

### Features

-   #913: New verification model (@xxuejie)

    This is a breaking change: b:consensus, b:database, b:p2p, b:rpc

    Based on feedbacks gathered earlier, we are revising our verification
    model with the following changes:

    -   When validating a transaction, CKB will grab all lock scripts from
        all inputs, and group them based on lock script hash. The script in
        each group will only be run once. The lock script itself will have
        to do the validation task for all inputs in the same group
    -   CKB will also grab all type scripts from inputs and outputs(notice
        different from previous version, the type scripts in inputs are
        included here as well), and group them based on type script hash as
        well. Each type script in each group will also be run once. The type
        script itself needs to handle the validation task within the group
    -   Syscalls are also revised to allow fetching all the
        inputs/outputs/witnesses within a single group.
    -   Input args is removed since the functionality can be replicated elsewhere

-   #908: Peers handle disconnect (@keroro520)
-   #891: Secp256k1 multisig (@jjyr)
-   #845: Limit TXO set memory usage (@yangby-cryptape)

    This is a breaking change: b:database

-   #874: Revise uncle rule (@zhangsoledad)

    This is a breaking change: b:consensus, b:database

    1. get rid uncle age limit
    2. try include disconnected block as uncle

-   #920: Tweak consensus params (@zhangsoledad)

    This is a breaking change: b:consensus

    tweak `block_cycles_limit` and `min_block_interval`

-   #897: Wrap the log macros to fix ill formed macros (@yangby-cryptape)

    And, we have to update the log filters, add prefix `ckb-` for all our crates.

-   #919: Synchronizer and relayer share BlocksInflight (@keroro520)
-   #924: Add a transaction error `InsufficientCellCapacity` (@yangby-cryptape)
-   #926: Make a better error message for miner when method not found (@yangby-cryptape)
-   #961: Display miner worker status (@quake)

    BREAKCHANGE: config file `ckb-miner.toml` changed

-   #1001: `ckb init` supports setting block assembler (@doitian)

    -   `ckb init` accepts options `--ba-code-hash` and `--ba-arg` (which can
        repeat multiple times) to set block assembler.
    -   `ckb cli secp256k1-lock` adds an output format `cmd` to prints the
        command line options for `ckb init` to set block assembler.

    The two commands can combine into one to init the directory with a secp256k1 compressed pub key:

          ckb init $(ckb cli secp256k1-lock <pubkey> --format cmd)

-   #996: Tweak consensus parameters (@doitian)

    -   Change target epoch duration to 4 hours
    -   Reduce epoch reward to 1/4
    -   Increase secondary epoch reward to 600,000 bytes

### Bug Fixes

-   #878: Calculate the current median time from tip (@keroro520)

    This is a breaking change: b:consensus

    Original implementation use `[Tip-BlockMedianCount .. Tip-1]` to calculate the current block median time. According to the notion of BlockMedianTime in [bip-0113](https://github.com/bitcoin/bips/blob/master/bip-0113.mediawiki#specification) , here change to use `[Tip-BlockMedianCount+1 .. Tip]` instead.

-   #915: Sync blocked by protected peer (@TheWaWaR)
-   #906: Proposal table reload (@zhangsoledad)
-   #983: Uncle number should smaller than block (@zhangsoledad)

    This is a breaking change: b:consensus

### Improvements

-   #981 **sync:** Fix get ancestor performance issue (@TheWaWaR)

    It's a backport of PR https://github.com/nervosnetwork/ckb/pull/970

### Misc

-   #966: Backport windows support and sentry cleanup to v0.14.0 (@doitian)

## [v0.13.0](https://github.com/nervosnetwork/ckb/compare/v0.12.0...v0.13.0) (2019-06-01) rylai-v2

### Features

-   #762: Live cell block hash (@keroro520)

    This is a breaking change: b:rpc

    -   Return `block_hash` for `get_cells_by_lock_hash`
    -   Add `make gen-doc` command

-   #841: Apply `tx_pool` limit (@zhangsoledad)

    This is a breaking change: b:cli, b:rpc

    1. apply `tx_pool` limit
    2. tx size verify, enforce tx size below block size limit

    **BREAKING CHANGES:**

    **config** `ckb.toml`

    ```diff
    [tx_pool]
    - max_pool_size = 10000
    - max_orphan_size = 10000
    - max_proposal_size = 10000
    - max_cache_size = 1000
    - max_pending_size = 10000
    - txs_verify_cache_size = 100000
    + max_mem_size = 20_000_000 # 20mb
    + max_cycles = 200_000_000_000
    + max_verfify_cache_size = 100_000
    ```

    **rpc** `tx_pool_info`

    ```diff
    + "total_tx_cycles": "2",
    + "total_tx_size": "156",
    ```

-   #890: Revise remainder reward rule (@zhangsoledad)

    This is a breaking change: b:consensus

-   #876: Tweak consensus params (@zhangsoledad)

    This is a breaking change: b:consensus

-   #889: Add codename in version (@doitian)
-   #854: Calculate median time by tracing parents (@keroro520)

    At present, the way calculating the passed median time is that collects block timestamps one by one by block_number. This PR change to collects blocks timestamps by tracing parents. The new way is more robust.

    In addition to this, I use assert-style to rewrite the calculation of passed median time.

-   #859: Use snappy to compress large messages (@driftluo)

    This is a breaking change: b:p2p

    On the test net monitoring, the bandwidth usage is often in a full state. We try to use the snappy compression algorithm to reduce network transmission consumption.

-   #921: Upgrade CKB VM to latest version (@xxuejie)

    This upgrade contains the following changes:

    Refactors

    -   nervosnetwork/ckb-vm#57 calculate address first before cond operation @xxuejie

    Bug fixes

    -   nervosnetwork/ckb-vm#60 fix broken bench tests @mohanson
    -   nervosnetwork/ckb-vm#61 VM panics when ELF uses invalid file offset @xxuejie
    -   nervosnetwork/ckb-vm#63 out of bound read check in assembly VM

    Chore

    -   nervosnetwork/ckb-vm#59 fix a bad way to using machine @mohanson
    -   nervosnetwork/ckb-vm#61 add an example named is13 @mohanson

-   #838: Limit name in chainspec (@doitian)

    Only `ckb_dev` is allowed in the chainspec loaded from file.

-   #840: Modify subcommand `ckb init`. (@doitian)

    -   Export `specs/dev.toml` when init for dev chain.
    -   Deprecate option `--export-specs`.
    -   Rename `spec` to `chain` in options.
        -   Add option `--chain` and deprecate `--spec`
        -   Add option `--list-chains` and deprecate `--list-specs`
    -   Rename `export` to `create` in messages.

-   #843: Secp256k1 block assembler (@doitian)

    -   Remove the default block assembler config. If user want to mine, they must configure it.

-   #856: Revamp the secp256k1 support in CKB (@doitian)

    -   Remove keygen feature added in #843
    -   Add `ckb cli blake160` and `ckb cli blake256` utilities to compute hash.
    -   Add `ckb cli secp256k1-lock` to print block assembler config from
        a secp256k1 pubkey.

### Bug Fixes

-   #812: Prof should respect script config (@xxuejie)
-   #810: Discard invalid orphan blocks (@keroro520)

    When accepts a new block, its descendants should be accepted too if valid. So if an error occurs when we try to accept its descendants, the descendants are invalid.

-   #850: Ensure EBREAK has proper cycle set (@xxuejie)

    This is a breaking change: b:consensus

    This is a bug reported by @yangby-cryptape. Right now we didn't assign proper cycles for EBREAK, which might lead to potential bugs.

-   #886: Integration test cycle calc (@zhangsoledad)
-   fix: Cuckoo cycle verification bug (@yangby-cryptape)
-   #825: Filter out p2p field in address (@TheWaWaR)
-   #826: Ban peer deadlock (@TheWaWaR)
-   #829 **docker:** Fix docker problems found in rylai (@doitian)

    -   avoid dirty flag in version info
    -   bind rpc on 0.0.0.0 in docker
    -   fix docker files permissions

### Improvements

-   #832: `peer_store` db::PeerInfoDB interface (@jjyr)

## [v0.12.0](https://github.com/nervosnetwork/ckb/compare/v0.11.0...v0.12.0) (2019-05-18) rylai-v1

### Features

-   #633: Remove cycles config from miner (@zhangsoledad)
-   #614: Verify compact block (@keroro520)
-   #642: Incorporate assembly based CKB VM interpreter (@xxuejie)
-   #622: Allow type script in cellbase (@quake)
-   #620: Generalize OutPoint struct to reference headers as well (@xxuejie)
-   #651: Add syscall to load current script hash (@xxuejie)
-   #656: Add rpc `get_epoch_by_number` (@keroro520)
-   #662: Add txs verify cache (@zhangsoledad)
-   #670: Upgrade CKB VM version (@xxuejie)

    The new version contains fixes for 2 bugs revealed in comprehensive testing.

-   #675: Limit sync header timeout by `MAX_HEADERS_LEN` (@keroro520)
-   #678: Update lock script due to protocol changes (@xxuejie)
-   #671: Add rpc get blockchain info (@keroro520)

    -   Add rpc `get_blockchain_info`
    -   Add rpc `get_peers_state`, currently only return the info of blocks synchronizing in flight.

-   #653: Add rpc experiment module (@keroro520)

    -   Add rpc `dry_run_transaction`
    -   Add rpc `_compute_transaction_id`
    -   Enable Experiment moduel by default

-   #689: Upgrade VM to latest version (@xxuejie)

    Noticeable changes here include:

    -   Shrink VM memory from 16MB to 4MB now for both resource usage and performance
    -   Use Bytes in VM API to avoid unnecessary copying
    -   Use i8 as VM return code for better debugging

-   #686: Update default lock script to sign on transaction hash now (@xxuejie)
-   #690: Use script to generate rpc doc (@keroro520)
-   #701: Remove always success code hash (@xxuejie)
-   #703: Stringify numbers in rpc (@keroro520)
-   #709: Database save positions of CellOutputs in Transaction (@yangby-cryptape)
-   #720: Move DryRuResult into jsonrpc-types (@keroro520)

    -   Move `DryRunResult` into jsonrpc-types
    -   Complete rpc-client used in integration testing

-   #718: Initial NervosDAO implementation (@xxuejie)

    Note that this is now implemented as a native module for the ease of experimenting ideas. We will move this to a separate script later when we know more about what the actual NervosDAO implementation should look like.

-   #714: Enforce resolve txs order within block (@zhangsoledad)

    Transactions are expected to be sorted within a block
    Transactions have to appear after any transactions upon which they depend

-   #731: Use `future_task` to avoid blocking (@jjyr)
-   #735: Panic if it's likely to reach a deadlock (@yangby-cryptape)
-   #742: Verify uncle max proposals limit (@zhangsoledad)
-   #736: Transaction since field support epoch-based verification rule (@jjyr)
-   #745: Genesis block customization (@doitian)
-   #772: Prof support start from non-zero block (@jjyr)
-   #781: Add secp256k1 in dev chainspec (@doitian)
-   #811: Upgrade CKB VM to latest version with performance improvements (@xxuejie)
-   #822: Add load witness syscall (@xxuejie)
-   #806: `peer_store` support retry and refresh (@jjyr)
-   #579: epoch revision (@zhangsoledad)
-   #632: Ignore staled block (@keroro520)

### Bug Fixes

-   #643: A bug caused by merging a stale branch (@yangby-cryptape)
-   #641: Spec consensus params (@zhangsoledad)
-   #652: epoch init (@zhangsoledad)
-   #655: Use the String alias type EpochNumber (@ashchan)
-   #660: Information is inconsistent with the transaction pool display (@driftluo)
-   #673 **tx_pool:** insertion order when chain reorg (@zhangsoledad)
-   #681: TxPoolExecutor return inconsistent result (@jjyr)
-   #692: respond parse error to miner (@jjyr)
-   #685: TxPoolExecutor panic when tx conflict (@jjyr)
-   #695: metric transaction header mem size (@zhangsoledad)
-   #688: initial block download blocked (@TheWaWaR)
-   #698: blocktemplate `size_limit` calculate (@zhangsoledad)
-   #697: Update p2p library fix network OOM issue (@TheWaWaR)
-   #699: Use random port (@keroro520)
-   #702: Compact block message flood (@quake)
-   #700: Outpoint memsize (@zhangsoledad)
-   #711: Update p2p to 0.2.0-alpha.11 fix send message timeout bug (@TheWaWaR)
-   #712: Proposal finalize (@zhangsoledad)
-   #744: block inflight timeout (@zhangsoledad)
-   #743: increase protocols time event interval (@jjyr)
-   #749 **deps:** upgrade p2p to 0.2.0-alpha.14 (@TheWaWaR)

    -   upgrade p2p to 0.2.0-alpha.14
    -   remove peer from peer store when peer id not match
    -   Rollback sync/relay notify interval

-   #751: token unreachable bug (@TheWaWaR)
-   #753: genesis epoch remainder reward (@zhangsoledad)
-   #746: block size calculation should not include uncle's proposal zones (@zhangsoledad)
-   #758: fix NervosDAO calculation logic (@xxuejie)
-   #776 **deps:** Upgrade p2p fix gracefully shutdown network service (@TheWaWaR)

    ✨ Silky smooth `Ctrl + C` experience ✨

-   #788: correct `block_median_count` (@keroro520)
-   #793: Outbound peer service and discovery service (@TheWaWaR)
-   #797 **network:** Avoid dial too often (@TheWaWaR)
-   #819: `load_script_hash` should use script's own hash for lock script (@xxuejie)
-   #820: proposal deduplication (@zhangsoledad)
-   #739: next epoch calculate off-by-one (@zhangsoledad)

### Improvements

-   #729: stop processing all relay messages on IBD mod and avoiding compact block message flood (@quake)
-   #640: calculate some hashes when constructing (@yangby-cryptape)
-   #734: refactor block verification (@zhangsoledad)
-   #634: avoiding unnecessary store lookup and trait bound tweak (@quake)
-   #591: specify different structs for JSON-RPC requests and responses (@yangby-cryptape)
-   #659: move VM config from chain spec to CKB config file (@xxuejie)
-   #657: remove ProposalShortId hash and Proposals root (@yangby-cryptape)
-   #668: store transaction hashes into database to avoid computing them again (@yangby-cryptape)
-   #706: improve core type fmt debug (@zhangsoledad)
-   #715: rename staging to proposed and remove trace RPC (@zhangsoledad)
-   #724: don't repeat resolve tx when calculate tx fee (@zhangsoledad)
-   #732: move `verification` field from ChainService struct to `process_block` fn params (@quake)
-   #723: revise VM syscalls used in CKB (@xxuejie)
-   #754 **network:** Spawn more than 4 tokio core threads when possible (@TheWaWaR)
-   #805: only parallelism verify tx in block verifier (@quake)
-   #747: make pow verify logic consistent with resolve (@zhangsoledad)

### BREAKING CHANGES

-   Database version is incompatible, please remove the old data dir.
-   Genesis header hash changed.
-   Genesis cellbase transaction hash changed.
-   System cells start from 1 in the genesis cellbase outputs instead of 0.
-   System cells lock changed from all zeros to always fail.
-   Always success is no longer included in dev genesis block.
-   Header format changed, use proposals hash to replace proposals root.

## [v0.11.0](https://github.com/nervosnetwork/ckb/compare/v0.10.0...v0.11.0) (2019-05-14)

### Features

-   #631: add a new rpc: `get_block_by_number` (@yangby-cryptape)
-   #628: inspect and test well-known hashes (@doitian)
-   #623: add syscall for loading transaction hash (@xxuejie)
-   #599: Use DNS txt records for peer address seeding (optional) (@TheWaWaR)
-   #587: lazy load cell output (@jjyr)
-   #598: add RPC `tx_pool_info` to get transaction pool information (@TheWaWaR)
-   #586: Relay transaction by hash (@TheWaWaR)
-   #582: Verify genesis on startup (@keroro520)
-   #570: check if the data in database is compatible with the program (@yangby-cryptape)
-   #569: check if genesis hash in config file was same as 0th block hash in db (@yangby-cryptape)
-   #559: add panic logger hook (@keroro520)
-   #554: support ckb prof command (@jjyr)
-   #551: FeeCalculator get transaction from cache priori (@keroro520)
-   #528: capacity uses unit shannon which is `10e-8` CKBytes (@yangby-cryptape)

### Bug Fixes

-   #630: blocktemplate cache outdate check (@zhangsoledad)
-   #627: block assembler limit (@zhangsoledad)
-   #624: only verify unknown tx in block proposal (@jjyr)
-   #621: Get headers forgot update best known header (@TheWaWaR)
-   #615: clean corresponding cache when receive proposals (@keroro520)
-   #616: Sync message flood (@TheWaWaR)

    Avoid send too much GetHeaders when received CompactBlock (this will cause message flood)

-   #618: remove rpc call to improve miner profermance (@jjyr)

    call `try_update_block_template` will take 200 ~ 400ms when node have too many txs

-   #617: BlockCellProvider determine cellbase error (@jjyr)
-   #612: rpc `get_live_cell` return null cell (@jjyr)
-   #609: fix cpu problem (@driftluo)
-   #601: Stop ask for transactions when initial block download (@TheWaWaR)
-   #588: Initial block download message storm (@driftluo)
-   #583: Return early for non-existent block (@keroro520)
-   #584: Disconnect wrong peer when process getheaders message (@TheWaWaR)
-   #581: Send network message to wrong protocol (@TheWaWaR)
-   #578: Testnet hotfix (@TheWaWaR)

    **Main changes**:

    1. Adjust relay filter size to avoid message flood
    2. Send `getheaders` message when get UnknownParent Error
    3. Fix send message to wrong protocol cause peer banned
    4. Update `p2p` dependency
    5. Fix BlockAssembler hold chain state lock most of the time when cellbase is large

-   #568: Add DuplicateDeps verifier (@jjyr)
-   #537: testnet relay (@jjyr)

    Refactoring ugly code,
    Add `is_bad_tx` function on `PoolError` and `TransactionError`, use this method to detect a tx is intended bad tx or just caused by the different tip.

-   #565: update testnet genesis hash (@doitian)

### BREAKING CHANGES

-   Database is incompatible, please clear data directory.
-   Config file `ckb.toml`:
    -   `block_assembler.binary_hash` is renamed to `block_assembler.code_hash`.
-   P2P message flatbuffers schema changed.

## [v0.10.0](https://github.com/nervosnetwork/ckb/compare/v0.9.0...v0.10.0) (2019-05-06)

### Bug Fixes

-   #510: fix VM hang bug for certain invalid programs (@xxuejie)
-   #509: fix incorrect occupied capacity computation for `Script` (@yangby-cryptape)
-   #480: fix Transaction interface behavior inconsistency (@driftluo)
-   #497: correct `send_transaction` rpc error message for unknown input or dep (@quake)
-   #477: fix mining dependent txs in one block (@jjyr)
-   #474: `valid_since` uses String instead u64 in RPC (@jjyr)
-   #471: CuckooEngine verify invalid length proof should not panic (@quake)
-   #469: fix PeerStore unique constraint failures (@jjyr)
-   #455: fix Sqlite can not start (@TheWaWaR)
-   #439: fix mining bug caused by type changes in RPC (@xxuejie)
-   #437: RPC `local_node_info` returns duplicated addr (@rink1969)
-   #418: try to repair a corrupted rocksdb automatically (@yangby-cryptape)
-   #414: clear tx verify cache when chain reorg (@zhangsoledad)

### Features

-   #501: add parameters to control the block generation rate in dummy mode (@yangby-cryptape)
-   #503: rpc resolve tx from pending and staging (@driftluo)
-   #481: configurable cellbase maturity (@zhangsoledad)
-   #473: cellbase maturity verification (@u2)
-   #468: ckb must loads config files from file system. (@doitian)
-   #448: relay known filter (@zhangsoledad)
-   #372: tx valid since (@jjyr)
-   #441: use hex string represent lock args in config (@zhangsoledad)
-   #434: Change all u64 fields in RPC to String (@xxuejie)
-   #422: Remove version from Script (@xxuejie)

### Improvements

-   #504: refactor: check peers is_banned without query db (@jjyr)
-   #476: modify jsonrpc types (@yangby-cryptape)

    -   chore: let all jsonrpc types be public (for client)
    -   feat: change all u64 fields in RPC to String and hide internal Script struct
    -   chore: replace unnecessary TryFrom by From
    -   docs: fix README.md for JSON-RPC protocols

-   #435: refactor store module (@quake)
-   #392: avoid recursive lock (@zhangsoledad)

### BREAKING CHANGES

-   This release has changed the underlying database format, please delete the old data directory before running the new version.
-   RPC `get_live_cell` returns `(null, "unknown")` when looking up null out point before, while returns `(null, "live")` now.
-   RPC uses `string` to encode all 64bit integrers now.
-   The executble `ckb` requires config files now, use `ckb init` to export the default ones.
-   The new features tx valid since (#372) and removal of version from Script (#422) have changed the core data structure. They affect both RPC and the P2P messages flatbuffers schema.

## [v0.9.0](https://github.com/nervosnetwork/ckb/compare/v0.8.0...v0.9.0) (2019-04-22)

### Bug Fixes

-   #410: network panic errors r=jjyr a=jjyr

    -   Peer Store no such table
    -   get peer index panic

-   #386: flatbuffers vtable `num_fields` overflow r=zhangsoledad a=doitian

    Refs https://github.com/nervosnetwork/cfb/pull/16

-   #385: Upgrade p2p fix repeat connection bug r=jjyr a=TheWaWaR

    Related PR: https://github.com/nervosnetwork/p2p/pull/92

-   #382: reset peer store connection status when setup r=TheWaWaR a=jjyr

    1. reset peer status
    2. remove banned addrs from peer_attemps result

-   #424: many bug fixes of the p2p network issues fix a=TheWaWaR,zhangsoledad

### Features

-   #491: update lock cell for segwit and address format a=classicalliu

-   #368: segregated witness r=janx,quake a=zhangsoledad

-   #409: remove uncle cellbase r=doitian a=zhangsoledad

-   #369: Embed testnet chain spec in compiled binary r=doitian a=xxuejie

-   #344: Revise script structure r=xxuejie a=xxuejie

-   #425: Bundle app config in compiled binary a=doitian

### Improvements

-   #392: avoid recursive lock a=zhangsoledad

### BREAKING CHANGES

This release has changed core data structure, please delete the old data directory.

The testnet chain spec is also changed, which is incompatible with previous versions.

Command line argument `-c` is removed, and a new command line argument `-C` is added. See `ckb help` for details.

Now the command `ckb` no longer searches the config file `nodes/default.toml`. It looks for the config file `ckb.toml` or `ckb-miner.toml` in current directory and uses the default config options when not found. A new command `ckb init` is added, see its usage with `ckb init --help`.

Config file `ckb.toml` changes:

-   Removed `logger.file`, `db.path` and `network.path` from config file.
-   Added config option `logger.log_to_stdout` and `logger.log_to_file`.
-   Section `block_assembler` now accepts two options `binary_hash` and `args`.
-   Added a new option to set sentry DSN.

File `miner.toml` changes:

-   Option `spec` is moved under `chain`, which is consistent with `ckb.toml`.
-   Move miner own config options under section `miner`.
-   Remove `logger.file` from config file.
-   Add config option `logger.log_to_stdout` and `logger.log_to_file`.

It is recommended to export the config files via `ckb init`, then apply the
modifications upon the new config files.

## [v0.8.0](https://github.com/nervosnetwork/ckb/compare/v0.7.0...v0.8.0) (2019-04-08)

### Features

-   #336: index whether a tx is a cellbase in the chain r=quake a=u2

    Index whether a tx is a cellbase in the chain, prepare for the cellbase outputs maturity checking.

    Now saving the cellbase index and block number in the `TransactionMeta`, there is another implementation which creates a `HashMap<tx_hash, number>`. The second one may be a little memory saving, but this one is more simple. I think both are ok.

    https://github.com/nervosnetwork/ckb/issues/54

-   #350: use TryFrom convert protocol r=doitian a=zhangsoledad
-   #340: Integrate discovery and identify protocol r=jjyr a=TheWaWaR

    Known issues:

    -   Shutdown network not very graceful.

-   #345: Add `random_peers` function to PeerStore r=jjyr a=jjyr
-   #335: Enforce `type` field of a cellbase output cell must be absent r=doitian a=zhangsoledad
-   #334: Version verification r=doitian a=zhangsoledad
-   #295: Replace P2P library r=quake a=jjyr

### Bug Fixes

-   #365: trace rpc r=zhangsoledad a=zhangsoledad

    addition:

    -   remove integration tests from root workspace
    -   fix integration tests logger panic at flush

-   #341: verify tx cycles in relay protocol r=zhangsoledad a=jjyr

### Improvements

-   #359: merge `cell_set` `chain_state` cell provider r=quake a=zhangsoledad

-   #343: use CellProvider r=zhangsoledad a=quake

    This refactoring is intended to remove closure in ChainService and duplicate code in ChainState. And fix bugs in block processing and add some test cases.

-   #346: replace unwrap with expect r=doitian a=zhangsoledad
-   #342: shrink lock-acquisition r=quake a=zhangsoledad
-   #361: refactor network config r=jjyr a=jjyr
-   #356: Unify network peer scoring r=jjyr a=jjyr
-   #349: Refactor peer store r=jjyr a=jjyr

### BREAKING CHANGES

-   #361: network config

```diff
[network]
- reserved_nodes = []
-only_reserved_peers = false
-max_peers = 8
-min_peers = 4
-secret_file = "secret_key"
-peer_store_path = "peer_store.db"

+reserved_peers = []
+reserved_only = false
+max_peers = 125
+max_outbound_peers = 30
+config_dir_path = "default/network"
+ping_interval_secs = 15
+ping_timeout_secs = 20
+connect_outbound_interval_secs = 15
```

## [v0.7.0](https://github.com/nervosnetwork/ckb/compare/v0.6.0...v0.7.0) (2019-03-25)

This version requires Rust 1.33.0.

### Bug Fixes

-   remove use of upgradable reads ([#310](https://github.com/nervosnetwork/ckb/issues/310)) ([f9e7f97](https://github.com/nervosnetwork/ckb/commit/f9e7f97))
-   `block_assembler` selects invalid uncle during epoch switch ([05d29fc](https://github.com/nervosnetwork/ckb/commit/05d29fc))
-   **miner:** uncles in solo mining ([abe7a8b](https://github.com/nervosnetwork/ckb/commit/abe7a8b))

### Features

-   use toml for miner and chain spec ([#311](https://github.com/nervosnetwork/ckb/issues/311)) ([4b87df3](https://github.com/nervosnetwork/ckb/commit/4b87df3))
-   move config `txs_verify_cache_size` to section `tx_pool` ([06a0b3c](https://github.com/nervosnetwork/ckb/commit/06a0b3c))
-   Use blake2b as the hash function uniformly ([6a42874](https://github.com/zhangsoledad/ckb/commit/6a42874))
-   refactor: avoid multiple lock ([d51c197](https://github.com/nervosnetwork/ckb/commit/d51c197))
-   refactor: rename `txo_set` -> `cell_set` ([759eea1](https://github.com/nervosnetwork/ckb/commit/759eea1))
-   refactor: txs verify cache required ([79cec0a](https://github.com/nervosnetwork/ckb/commit/79cec0a))

### BREAKING CHANGES

-   Use TOML as config file format. Please copy and use the new TOML config file templates.
-   Move `txs_verify_cache_size` to section `tx_pool`.
-   Change miner config `poll_interval` unit from second to millisecond.

## [v0.6.0](https://github.com/nervosnetwork/ckb/compare/v0.5.0...v0.6.0) (2019-02-25)

### Bug Fixes

-   amend trace api doc ([#218](https://github.com/nervosnetwork/ckb/issues/218)) ([f106ee8](https://github.com/nervosnetwork/ckb/commit/f106ee8))
-   cli arg matches ([36902c3](https://github.com/nervosnetwork/ckb/commit/36902c3))
-   db type should not be configurable ([6f51e93](https://github.com/nervosnetwork/ckb/commit/6f51e93))

### Features

-   add bench for `process_block` ([bda09fc](https://github.com/nervosnetwork/ckb/commit/bda09fc))
-   allow disable `txs_verify_cache` ([cbd80b2](https://github.com/nervosnetwork/ckb/commit/cbd80b2))
-   block template cache ([0c8e273](https://github.com/nervosnetwork/ckb/commit/0c8e273))
-   block template refresh ([9c8340a](https://github.com/nervosnetwork/ckb/commit/9c8340a))
-   delay full block verification to fork switch ([#158](https://github.com/nervosnetwork/ckb/issues/158)) ([07d6a69](https://github.com/nervosnetwork/ckb/commit/07d6a69))
-   impl rfc `get_block_template` ([99b6551](https://github.com/nervosnetwork/ckb/commit/99b6551))
-   make rocksdb configurable via config file ([f46b4fa](https://github.com/nervosnetwork/ckb/commit/f46b4fa))
-   manually shutdown ([32e4ca5](https://github.com/nervosnetwork/ckb/commit/32e4ca5))
-   service stop handler ([e0143eb](https://github.com/nervosnetwork/ckb/commit/e0143eb))
-   measure occupied capacity ([8ce61c1](https://github.com/nervosnetwork/ckb/commit/8ce61c1))
-   refactor chain spec config ([#224](https://github.com/nervosnetwork/ckb/issues/224)) ([4f85163](https://github.com/nervosnetwork/ckb/commit/4f85163))
-   upgrade RPC `local_node_id` to `local_node_info` ([64e41f6](https://github.com/nervosnetwork/ckb/commit/64e41f6))
-   use new merkle proof structure ([#232](https://github.com/nervosnetwork/ckb/issues/232)) ([da97390](https://github.com/nervosnetwork/ckb/commit/da97390))
-   rewrite jsonrpc http server ([6cca12d](https://github.com/nervosnetwork/ckb/commit/6cca12d))
-   transaction verification cache ([1aa6788](https://github.com/nervosnetwork/ckb/commit/1aa6788))
-   refactoring: extract merkle tree as crate (#223) ([a159cdf](https://github.com/nervosnetwork/ckb/commit/a159cdf)), closes [#223](https://github.com/nervosnetwork/ckb/issues/223)

### BREAKING CHANGES

-   RPC `local_node_id` no longer exists, use new added RPC `local_node_info` to get node addresses.
-   The chain spec path in node's configuration JSON file changed from "ckb.chain" to "chain.spec".
-   Config file must be updated with new DB configurations as below

```diff
{
+    "db": {
+        "path": "db"
+    }
}
```

-   RPC `get_block_template` adds a new option `block_assembler` in config file.
-   Miner has its own config file now, the default is `nodes_template/miner.json`
-   The flatbuffers schema adopts the new `MerkleProof` structure.

## [v0.5.0](https://github.com/nervosnetwork/ckb/compare/v0.4.0...v0.5.0) (2019-02-11)

### Features

-   collect clock time offset from network peers ([413d02b](https://github.com/nervosnetwork/ckb/commit/413d02b))
-   add tx trace api ([#181](https://github.com/nervosnetwork/ckb/issues/181)) ([e759128](https://github.com/nervosnetwork/ckb/commit/e759128))
-   upgrade to rust 1.31.1 ([4e9f202](https://github.com/nervosnetwork/ckb/commit/4e9f202))
-   add validation for `cycle_length` ([#178](https://github.com/nervosnetwork/ckb/issues/178))

### BREAKING CHANGES

-   config: new option `pool.trace`

## [v0.4.0](https://github.com/nervosnetwork/ckb/compare/v0.3.0...v0.4.0) (2019-01-14)

### Bug Fixes

-   unnecessary shared data clone ([4bf9555](https://github.com/nervosnetwork/ckb/commit/4bf9555))

### Features

-   upgrade to Rust 1.31.1
-   **cell model**: rename CellBase to Cellbase ([71dec8b](https://github.com/nervosnetwork/ckb/commit/71dec8b))
-   **cell model**: rename CellStatus old -> dead, current -> live ([ede5108](https://github.com/nervosnetwork/ckb/commit/ede5108))
-   **cell model**: rename OutofBound -> OutOfBound ([f348821](https://github.com/nervosnetwork/ckb/commit/f348821))
-   **cell model**: rename `CellOutput#contract` to `CellOutput#_type` ([6e128c1](https://github.com/nervosnetwork/ckb/commit/6e128c1))
-   **consensus**: add block level script cycle limit ([22adb37](https://github.com/nervosnetwork/ckb/commit/22adb37))
-   **consensus**: past blocks median time based header timestamp verification ([c63d64b](https://github.com/nervosnetwork/ckb/commit/c63d64b))
-   **infrastructure**: new merkle tree implementation ([#143](https://github.com/nervosnetwork/ckb/issues/143)) ([bb83898](https://github.com/nervosnetwork/ckb/commit/bb83898))
-   **infrastructure**: upgrade `config-rs` and use enum in config parsing ([#156](https://github.com/nervosnetwork/ckb/issues/156)) ([aebeb7f](https://github.com/nervosnetwork/ckb/commit/aebeb7f))
-   **p2p framework**: remove broken kad discovery protocol ([f2d86ba](https://github.com/nervosnetwork/ckb/commit/f2d86ba))
-   **p2p framework**: use SQLite implement PeerStore to replace current MemoryPeerStore ([#127](https://github.com/nervosnetwork/ckb/pull/127))
-   **p2p protocol**: add transaction filter ([6717b1f](https://github.com/nervosnetwork/ckb/commit/6717b1f))
-   **p2p protocol**: unify h256 and ProposalShortId serialization (#125) ([62f57c0](https://github.com/nervosnetwork/ckb/commit/62f57c0)), closes [#125](https://github.com/nervosnetwork/ckb/issues/125)
-   **peripheral**: add RPC `max_request_body_size` config ([4ecf813](https://github.com/nervosnetwork/ckb/commit/4ecf813))
-   **peripheral**: add cycle costs to CKB syscalls ([6e10311](https://github.com/nervosnetwork/ckb/commit/6e10311))
-   **peripheral**: jsonrpc types wrappers: use hex in JSON for binary fields ([dd1ed0b](https://github.com/nervosnetwork/ckb/commit/dd1ed0b))
-   **scripting**: remove obsolete secp256k1 script in CKB ([abf6b5b](https://github.com/nervosnetwork/ckb/commit/abf6b5b))
-   refactor: rename ambiguous tx error ([58cb857](https://github.com/nervosnetwork/ckb/commit/58cb857))

### BREAKING CHANGES

-   JSONRPC changes, see the diff of [rpc/doc.md](https://github.com/nervosnetwork/ckb/pull/167/files#diff-4f42fac509e2d1b81953e419e628555c)
    -   Binary fields encoded as integer array are now all in 0x-prefix hex string.
    -   Rename transaction output `contract` to `type`
    -   Rename CellStatus old -> dead, current -> live
-   P2P message schema changes, see the diff of
    [protocol/src/protocol.fbs](https://github.com/nervosnetwork/ckb/pull/167/files#diff-bc09df1e2436ea8b2e4fa1e9b2086977)
    -   Add struct `H256` for all H256 fields.
    -   Add struct `ProposalShortId`
-   Config changes, see the diff of
    [nodes_template/default.json](https://github.com/nervosnetwork/ckb/pull/167/files#diff-315cb39dece2d25661200bb13db8458c)
    -   Add a new option `max_request_body_size` in section `rpc`.
    -   Changed the default miner `type_hash`

## [v0.3.0](https://github.com/nervosnetwork/ckb/compare/v0.2.0...v0.3.0) (2019-01-02)

### Bug Fixes

-   **consensus**: resolve mining old block issue ([#87](https://github.com/nervosnetwork/ckb/issues/87)) ([e5da1ae](https://github.com/nervosnetwork/ckb/commit/e5da1ae))
-   **p2p framework**: use new strategy to evict inbound peer ([95451e7](https://github.com/nervosnetwork/ckb/commit/95451e7))
-   **p2p protocol**: fix calculation of headers sync timeout ([06a5e29](https://github.com/nervosnetwork/ckb/commit/06a5e29))
-   **p2p protocol**: sync header verification ([366f077](https://github.com/nervosnetwork/ckb/commit/366f077))
-   **scripting**: regulate parameters used in syscalls ([09e7cc7](https://github.com/nervosnetwork/ckb/commit/09e7cc7))
-   cli panic ([c55e076](https://github.com/nervosnetwork/ckb/commit/c55e076))
-   cli subcommand setting ([bdf323f](https://github.com/nervosnetwork/ckb/commit/bdf323f))
-   uncheck subtract overflow ([#88](https://github.com/nervosnetwork/ckb/issues/88)) ([36b541f](https://github.com/nervosnetwork/ckb/commit/36b541f))

### Features

-   **cell model**: rename outpoint to out_point as its type is OutPoint (#93) ([3abf2b1](https://github.com/nervosnetwork/ckb/commit/3abf2b1)))
-   **p2p framework**: add peers registry for tests([9616a18](https://github.com/nervosnetwork/ckb/commit/9616a18))
-   **p2p framework**: impl NetworkGroup for peer and multiaddr ([e1e5750](https://github.com/nervosnetwork/ckb/commit/e1e5750))
-   **p2p framework**: peerStore implements scoring interface ([d160d1e](https://github.com/nervosnetwork/ckb/commit/d160d1e))
-   **p2p framework**: try evict inbound peers when inbound slots is full ([d0db77e](https://github.com/nervosnetwork/ckb/commit/d0db77e))
-   **peripheral**: jsonrpc API modules ([f87d9a1](https://github.com/nervosnetwork/ckb/commit/f87d9a1))
-   **peripheral**: use crate faketime to fake time ([#111](https://github.com/nervosnetwork/ckb/issues/111)) ([5adfd82](https://github.com/nervosnetwork/ckb/commit/5adfd82))
-   **scripting**: add `DATA_HASH` field type in syscall _Load Cell By Field_ ([2d0a378](https://github.com/nervosnetwork/ckb/commit/2d0a378))
-   **scripting**: add dep cell loading support in syscalls ([cae937f](https://github.com/nervosnetwork/ckb/commit/cae937f))
-   **scripting**: assign numeric numbers for syscall parameters ([3af9535](https://github.com/nervosnetwork/ckb/commit/3af9535))
-   **scripting**: use serialized flatbuffer format in referenced cell ([49fc513](https://github.com/nervosnetwork/ckb/commit/49fc513))

### BREAKING CHANGES

-   In P2P and RPC, field `outpoint` is renamed to `out_point`.
-   Config has changed, please see the
    [diff](https://github.com/nervosnetwork/ckb/compare/v0.2.0...9faa91a#diff-315cb39dece2d25661200bb13db8458c).

## [v0.2.0](https://github.com/nervosnetwork/ckb/compare/v0.1.0...v0.2.0) (2018-12-17)

In this release, we have upgraded to Rust 2018. We also did 2 important refactoring:

-   The miner now runs as a separate process.
-   We have revised the VM syscalls according to VM contracts design experiments.

### Bug Fixes

-   fix IBD sync process ([8c8382a](https://github.com/nervosnetwork/ckb/commit/8c8382a))
-   fix missing output lock hash ([#46](https://github.com/nervosnetwork/ckb/issues/46)) ([51b1675](https://github.com/nervosnetwork/ckb/commit/51b1675))
-   fix network unexpected connections to self ([#21](https://github.com/nervosnetwork/ckb/issues/21)) ([f4644b8](https://github.com/nervosnetwork/ckb/commit/f4644b8))
-   fix syscall number ([c21f5de](https://github.com/nervosnetwork/ckb/commit/c21f5de))
-   fix syscall length calculation ([#82](https://github.com/nervosnetwork/ckb/issues/82)) ([fb23f33](https://github.com/nervosnetwork/ckb/commit/fb23f33))
-   in case of missing cell, return `ITEM_MISSING` error instead of halting ([707d661](https://github.com/nervosnetwork/ckb/commit/707d661))
-   remove hash caches to avoid JSON deserialization bug ([#84](https://github.com/nervosnetwork/ckb/issues/84)) ([1274b03](https://github.com/nervosnetwork/ckb/commit/1274b03))
-   fix `rpc_url` ([62e784f](https://github.com/nervosnetwork/ckb/commit/62e784f))
-   resolve mining old block issue ([#87](https://github.com/nervosnetwork/ckb/issues/87)) ([01e02e2](https://github.com/nervosnetwork/ckb/commit/01e02e2))
-   uncheck subtract overflow ([#88](https://github.com/nervosnetwork/ckb/issues/88)) ([2b0976f](https://github.com/nervosnetwork/ckb/commit/2b0976f))

### Features

-   refactor: embrace Rust 2018 (#75) ([313b2ea](https://github.com/nervosnetwork/ckb/commit/313b2ea))
-   refactor: replace ethereum-types with numext ([2cb8aca](https://github.com/nervosnetwork/ckb/commit/2cb8aca))
-   refactor: rpc and miner (#52) ([7fef14d](https://github.com/nervosnetwork/ckb/commit/7fef14d))
-   refactor: VM syscall refactoring ([9573905](https://github.com/nervosnetwork/ckb/commit/9573905))
-   add `get_current_cell` rpc for fetching unspent cells ([781d5f5](https://github.com/nervosnetwork/ckb/commit/781d5f5))
-   add `LOAD_INPUT_BY_FIELD` syscall ([c9364f2](https://github.com/nervosnetwork/ckb/commit/c9364f2))
-   add new syscall to fetch current script hash ([#42](https://github.com/nervosnetwork/ckb/issues/42)) ([d4ca022](https://github.com/nervosnetwork/ckb/commit/d4ca022))
-   dockerfile for hub ([#48](https://github.com/nervosnetwork/ckb/issues/48)) ([f93e1da](https://github.com/nervosnetwork/ckb/commit/f93e1da))
-   print full config error instead of just description ([#23](https://github.com/nervosnetwork/ckb/issues/23)) ([b7d092c](https://github.com/nervosnetwork/ckb/commit/b7d092c))

### BREAKING CHANGES

-   Miner is a separate process now, which must be started to produce new
    blocks.
-   The project now uses Rust 2018 edition, and the stable toolchain has to be
    reinstalled:

    ```
    rustup self update
    rustup toolchain uninstall stable
    rustup toolchain install stable
    ```

    If you still cannot compile the project, try to reinstall `rustup`.

## [v0.1.0](https://github.com/nervosnetwork/ckb/compare/v0.1.0-pre10...v0.1.0) (2018-11-26)

### Bug Fixes

-   Chain index ([8a28fd8](https://github.com/nervosnetwork/ckb/commit/8a28fd8))
-   Fix network kad discovery issue ([bc99452](https://github.com/nervosnetwork/ckb/commit/bc99452))
-   Prevent multi times dialing kad connection to the same peer ([#20](https://github.com/nervosnetwork/ckb/issues/20)) ([01bcaf4](https://github.com/nervosnetwork/ckb/commit/01bcaf4))
-   Fix `relay_compact_block_with_one_tx` random failure ([131d7e1](https://github.com/nervosnetwork/ckb/commit/131d7e1))
-   Remove external lock reference of `network::peer_registry` ([e088fd0](https://github.com/nervosnetwork/ckb/commit/e088fd0))
-   Remove redundant debug lines ([024177d](https://github.com/nervosnetwork/ckb/commit/024177d))
-   Revert block builder ([#2](https://github.com/nervosnetwork/ckb/issues/2)) ([a42b2fa](https://github.com/nervosnetwork/ckb/commit/a42b2fa))
-   Temporarily give up timeout ([6fcc0ff](https://github.com/nervosnetwork/ckb/commit/6fcc0ff))

### Features

-   **config:** Simplify config and data dir parsing ([#19](https://github.com/nervosnetwork/ckb/issues/19)) ([b4fdc29](https://github.com/nervosnetwork/ckb/commit/b4fdc29))
-   **config:** Unify config format with `json` ([d279f34](https://github.com/nervosnetwork/ckb/commit/d279f34))
-   Add a new VM syscall to allow printing debug infos from contract ([765ea25](https://github.com/nervosnetwork/ckb/commit/765ea25))
-   Add new type script to CellOutput ([820d62a](https://github.com/nervosnetwork/ckb/commit/820d62a))
-   Add `uncles_count` to Header ([324488c](https://github.com/nervosnetwork/ckb/commit/324488c))
-   Adjust `get_cells_by_redeem_script_hash` RPC with more data ([488f2af](https://github.com/nervosnetwork/ckb/commit/488f2af))
-   Build info version ([d248885](https://github.com/nervosnetwork/ckb/commit/d248885))
-   Print help when missing subcommand ([#13](https://github.com/nervosnetwork/ckb/issues/13)) ([1bbb3d0](https://github.com/nervosnetwork/ckb/commit/1bbb3d0))
-   Default data dir ([8310b39](https://github.com/nervosnetwork/ckb/commit/8310b39))
-   Default port ([fea6688](https://github.com/nervosnetwork/ckb/commit/fea6688))
-   Relay block to peers after compact block reconstruction ([380386d](https://github.com/nervosnetwork/ckb/commit/380386d))
-   **network:** Reduce unnessacery identify_protocol query ([40bb41d](https://github.com/nervosnetwork/ckb/commit/40bb41d))
-   **network:** Use snappy to compress data in ckb protocol ([52441df](https://github.com/nervosnetwork/ckb/commit/52441df))
-   **network:** Use yamux to do multiplex ([83824d5](https://github.com/nervosnetwork/ckb/commit/83824d5))
-   Introduce a maximum size for locators ([143960d](https://github.com/nervosnetwork/ckb/commit/143960d))
-   Relay msg to peers and network tweak ([b957d2b](https://github.com/nervosnetwork/ckb/commit/b957d2b))
-   Some VM syscall adjustments ([99be228](https://github.com/nervosnetwork/ckb/commit/99be228))

### BREAKING CHANGES

-   **config:** Command line arguments and some config options and chan spec options have been
    changed. It may break scripts and integration tests that depends on the
    command line interface.

## [v0.1.0-pre10](https://github.com/nervosnetwork/ckb/compare/v0.1.0-pre09...v0.1.0-pre10) (2018-11-01)

In this release, we added syscalls which allow contract reads cells. We are working on contract SDK, and an RPC is added to get the cells. We also did many refactorings to make the code base easier to improve in the future.

-   Feature: Add an intermediate layer between the app and libp2p. @jjyr
-   Feature: Use custom serialization for the redeem script hash instead of bincode.
    @xxuejie
-   Feature: Add logs when pool rejects transactions.
    @xxuejie
-   Feature: Add RPC to get cells by the redeem script hash. @xxuejie
-   Feature: Implement `mmap_tx`/`mmap_cell` syscall to read cells in contract.
    @zhangsoledad
-   Refactoring: Replace RUSTFLAGS with cargo feature. @quake
-   Refactoring: Tweek Cuckoo. @quake
-   Refactoring: Rename TipHeader/HeaderView member to `inner`. @quake
-   Refactoring: Refactor `ckb-core`. Eliminate public fields to ease future
    refactoring. @quake
-   Bug: Add proper syscall number checking in VM. @xxuejie
-   Bug: Generate random secret key if not set. @jjyr
-   Bug: Fix input signing bug. @xxuejie
-   Test: Replace quickcheck with proptest. @zhangsoledad

VM & Contract:

-   Feature: Build a mruby based contract skeleton which provides a way to write full Ruby contract @xxuejie
-   Feature: Build pure Ruby `secp256k1-sha3-sighash_all` contract @xxuejie

## [v0.1.0-pre09](https://github.com/nervosnetwork/ckb/compare/v0.1.0-pre08...v0.1.0-pre09) (2018-10-17)

VM now uses RISCV 64 bit. PoW engine is configurable in runtime.

-   Feature: Upgrade VM to latest version with 64 bit support @xxuejie
-   Feature: Configurable PoW @zhangsoledad
-   Bug: Turn on uncles verification @zhangsoledad
-   Chore: Upgrade rust toolchain to 1.29.2 @zhangsoledad
-   Feature: Wrapper of flatbuffers builder @quake
-   Test: Add RPC for test @zhangsoledad
-   Refactoring: Refactor export/import @zhangsoledad

## [v0.1.0-pre08](https://github.com/nervosnetwork/ckb/compare/v0.1.0-pre07...v0.1.0-pre08) (2018-10-04)

This release has integrated VM to verify signatures, fixed various bugs, and added more tests.

It has also introduced a newly designed transaction pool.

-   Feature: Add a PoW engine which produces new blocks using RPC. @zhangsoledad
-   Feature: Enhance the integration test framework. @zhangsoledad
-   Feature: Add network integration test framework. @TheWaWaR
-   Feature: Redesign the pool for the new consensus rules, such as transactions proposal. @kilb
-   Feature: Integrate and use VM to verify signatures. @xxuejie
-   Feature: Verify uncles PoW. @zhangsoledad
-   Feature: Experiment flatbuffer. @quake
-   Bug: Fix the difficulty verification. @quake
-   Bug: Fix Cuckoo panic. @zhangsoledad
-   Refactoring: Add documentation and cleanup codebase according to code review feedbacks. @doitian
-   Chore: Move out integration test as a separate repository to speed up compilation and test. @zhangsoledad

## [v0.1.0-pre07](https://github.com/nervosnetwork/ckb/compare/v0.1.0-pre06...v0.1.0-pre07) (2018-09-17)

This release introduces the consensus rule that transactions must be proposed via blocks first.

PoW is refactored to ease switching between different implementations.

ckb:

-   Feature: Implement a consensus rule that requires proposing transactions before committing into a block. @zhangsoledad
-   Feature: UTXO index cache @kilb
-   Feature: Adapter layer for different PoW engines @quake
-   Feature: Cuckoo builtin miner @quake
-   Test: Network integration test @TheWaWaR
-   Test: Nodes integration test @zhangsoledad
-   Chore: Upgrade libp2p wrapper @TheWaWaR
-   Chore: Switch to Rust stable channel. @zhangsoledad
-   Chore: Setup template for the new crate in the repository. @zhangsoledad

ckb-riscv:

-   Feature: Implement RISC-V syscalls @xxuejie

## [v0.1.0-pre06](https://github.com/nervosnetwork/ckb/compare/v0.1.0-pre05...v0.1.0-pre06) (2018-08-30)

New PoW difficulty adjustment algorithm and some bug fixings and refactoring

-   Feature: new difficulty adjustment algorithm. @zhangsoledad
-   Fix: undetermined block verification result because of out of order transaction verification. @kilb
-   Refactor: transaction verifier. @quake

## [v0.1.0-pre05](https://github.com/nervosnetwork/ckb/compare/v0.1.0-pre04...v0.1.0-pre05) (2018-08-14)

This release introduces Uncle blocks

-   Feature: Uncle Blocks @zhangsoledad
-   Feature: Transaction `dep` double spending verification. @kilb
-   Fix: Cellbase should not be allowed in pool. @kilb
-   Fix: Prefer no orphan transactions when resolving pool conflict. @kilb
-   Feature: Integration test helpers. @quake
-   Fix: zero time block; IBD check @zhangsoledad
-   Refactoring: Avoid allocating db col in different places @doitian

## [v0.1.0-pre04](https://github.com/nervosnetwork/ckb/compare/v0.1.0-pre03...v0.1.0-pre04) (2018-08-02)

Fix serious network issues in v0.1.0-pre03

-   Refactoring: Use fnv for small key hash. @TheWaWaR
-   Feature: Introduce chain spec. @zhangsoledad
-   Refactoring: Rename prefix nervos to ckb. @zhangsoledad
-   Feature: Ensure txid is unique in chain. @doitian
-   Feature: Modify tx struct, remove module, change capacity to u64. @doitian
-   Feature: Sync timeout @zhangsoledad
-   Feature: simple tx signing and verification implementation. @quake
-   Chore: Upgrade libp2p. @TheWaWaR
-   Fix: Network random disconnecting bug. @TheWaWaR
-   Feature: verify tx deps in tx pool. @kilb

## [v0.1.0-pre03](https://github.com/nervosnetwork/ckb/compare/v0.1.0-pre02...v0.1.0-pre03) (2018-07-22)

It is a version intended to be able to mint and transfer cells.

It has two limitation:

-   The node stops work randomly because of network disconnecting bug.
-   Cell is not signed and spending is not verified.

## [v0.1.0-pre02](https://github.com/nervosnetwork/ckb/compare/v0.1.0-pre01...v0.1.0-pre02) (2018-04-08)

First runnable node which can creates chain of empty blocks

## [v0.1.0-pre01](https://github.com/nervosnetwork/ckb/compare/40e5830e2e4119118b6a0239782be815b9f46b26...v0.1.0-pre01) (2018-03-10)

Bootstrap the project.<|MERGE_RESOLUTION|>--- conflicted
+++ resolved
@@ -1,7 +1,5 @@
 # CHANGELOG
 
-<<<<<<< HEAD
-=======
 ## [v0.113.0](https://github.com/nervosnetwork/ckb/compare/v0.112.1...v0.113.0) (2024-01-09)
 
 ### Features
@@ -36,7 +34,6 @@
 
     This is a breaking change: b:rpc
 
->>>>>>> 82871a31
 ## [v0.112.1](https://github.com/nervosnetwork/ckb/compare/v0.111.0...v0.112.1) (2023-11-14)
 
 ### Features
