[package]
name = "ckb-block-filter"
<<<<<<< HEAD
version = "0.113.1"
=======
version = "0.114.0"
>>>>>>> 0c8711e8
license = "MIT"
authors = ["Nervos Core Dev <dev@nervos.org>"]
edition = "2021"
description = "Create block filter data for client-side filtering"
homepage = "https://github.com/nervosnetwork/ckb"
repository = "https://github.com/nervosnetwork/ckb"

# See more keys and their definitions at https://doc.rust-lang.org/cargo/reference/manifest.html

[dependencies]
<<<<<<< HEAD
ckb-store = { path = "../store", version = "= 0.113.1" }
ckb-shared = { path = "../shared", version = "= 0.113.1" }
ckb-logger = { path = "../util/logger", version = "= 0.113.1" }
ckb-types = { path = "../util/types", version = "= 0.113.1" }
ckb-stop-handler = { path = "../util/stop-handler", version = "= 0.113.1" }
ckb-async-runtime = { path = "../util/runtime", version = "= 0.113.1" }
=======
ckb-store = { path = "../store", version = "= 0.114.0" }
ckb-shared = { path = "../shared", version = "= 0.114.0" }
ckb-logger = { path = "../util/logger", version = "= 0.114.0" }
ckb-types = { path = "../util/types", version = "= 0.114.0" }
ckb-stop-handler = { path = "../util/stop-handler", version = "= 0.114.0" }
ckb-async-runtime = { path = "../util/runtime", version = "= 0.114.0" }
>>>>>>> 0c8711e8
<|MERGE_RESOLUTION|>--- conflicted
+++ resolved
@@ -1,10 +1,6 @@
 [package]
 name = "ckb-block-filter"
-<<<<<<< HEAD
-version = "0.113.1"
-=======
 version = "0.114.0"
->>>>>>> 0c8711e8
 license = "MIT"
 authors = ["Nervos Core Dev <dev@nervos.org>"]
 edition = "2021"
@@ -15,18 +11,9 @@
 # See more keys and their definitions at https://doc.rust-lang.org/cargo/reference/manifest.html
 
 [dependencies]
-<<<<<<< HEAD
-ckb-store = { path = "../store", version = "= 0.113.1" }
-ckb-shared = { path = "../shared", version = "= 0.113.1" }
-ckb-logger = { path = "../util/logger", version = "= 0.113.1" }
-ckb-types = { path = "../util/types", version = "= 0.113.1" }
-ckb-stop-handler = { path = "../util/stop-handler", version = "= 0.113.1" }
-ckb-async-runtime = { path = "../util/runtime", version = "= 0.113.1" }
-=======
 ckb-store = { path = "../store", version = "= 0.114.0" }
 ckb-shared = { path = "../shared", version = "= 0.114.0" }
 ckb-logger = { path = "../util/logger", version = "= 0.114.0" }
 ckb-types = { path = "../util/types", version = "= 0.114.0" }
 ckb-stop-handler = { path = "../util/stop-handler", version = "= 0.114.0" }
-ckb-async-runtime = { path = "../util/runtime", version = "= 0.114.0" }
->>>>>>> 0c8711e8
+ckb-async-runtime = { path = "../util/runtime", version = "= 0.114.0" }