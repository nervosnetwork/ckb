--- conflicted
+++ resolved
@@ -211,24 +211,12 @@
             .tempdir()
             .unwrap();
 
-<<<<<<< HEAD
         let test_conifg = r#"
-            [db.rocksdb]
+            [db.options]
             disable_auto_compactions = "true"
             paranoid_file_checks = "true"
         "#;
         let config_path = tmp_dir.path().join("config.toml");
-=======
-        let test_conifg = r#"{
-            "db": {
-                "options": {
-                    "disable_auto_compactions": "true",
-                    "paranoid_file_checks": "true"
-                }
-            }
-        }"#;
-        let config_path = tmp_dir.path().join("config.json");
->>>>>>> 9d2efa8c
         write_file(&config_path, test_conifg);
         let setup = override_default_config_file(&config_path).unwrap();
         let options: Vec<(&str, &str)> = setup
