language: rust
rust: 1.46.0
dist: xenial
sudo: true
cache:
  directories:
    - $HOME/.cargo
  timeout: 1024

git:
  depth: 2
  submodules: false

env:
  global:
    - RUST_BACKTRACE=full
<<<<<<< HEAD
    - CKB_CLI_VERSION=v0.40.0
=======
    - CKB_CLI_VERSION=v0.41.0
>>>>>>> d3a609a8

addons:
  apt:
    sources:
      - sourceline: "deb http://apt.llvm.org/xenial/ llvm-toolchain-xenial-8 main"
        key_url: "https://apt.llvm.org/llvm-snapshot.gpg.key"
    packages:
      - libssl-dev
      - autoconf
      - flex
      - bison
      - texinfo
      - libtool
      - clang-8
      - libc6-dev-i386
      - expect

before_script:
  - if [ "$TRAVIS_OS_NAME" = "osx" ]; then ulimit -n 8192; fi

script: make test

before_cache:
  - rm -rf $HOME/.cargo/registry

before_deploy:
  - 'export TRAVIS_TAG="${TRAVIS_BRANCH##*/}"'
  - git tag $TRAVIS_TAG
deploy:
  provider: releases
  api_key: "$GITHUB_TOKEN"
  file:
    - "releases/ckb_${TRAVIS_TAG}_${REL_PKG}"
    - "releases/ckb_${TRAVIS_TAG}_${REL_PKG}.asc"
  skip_cleanup: true
  overwrite: true
  draft: true
  on:
    all_branches: true
    condition: '$TRAVIS_BRANCH =~ ^pkg/'

if: 'tag IS NOT present and (type != pull_request or head_branch != develop)'

matrix:
  allow_failures:
    - rust: stable
  include:
    # We don't run tests, linters and quck check in fork branch, since they will be covered in PR.
    - name: Tests on macOS
      if: 'tag IS NOT present AND (type = pull_request OR branch IN (master, staging, staging2, trying))'
      os: osx
    - name: Tests on Linux
      if: 'tag IS NOT present AND (type = pull_request OR branch IN (master, staging, staging2, trying) OR repo != nervosnetwork/ckb)'
      os: linux
    - name: PR Integration
      if: 'tag IS NOT present AND branch != develop AND branch !~ /^rc\// AND (type = pull_request OR repo != nervosnetwork/ckb)'
      os: linux
      script: make CKB_TEST_SEC_COEFFICIENT=5 CKB_TEST_ARGS="-c 4 --no-report" integration
    - name: Linters
      if: 'tag IS NOT present AND (type = pull_request OR branch in (master, staging, staging2, trying) OR repo != nervosnetwork/ckb)'
      os: linux
      install:
        - cargo fmt --version || travis_retry rustup component add rustfmt
        - cargo clippy --version || travis_retry rustup component add clippy
      script:
        - make fmt
        - make clippy
        - git diff --exit-code Cargo.lock
    - name: Latest Linters
      if: 'tag IS NOT present AND (type = pull_request OR branch in (master, staging, staging2, trying) OR repo != nervosnetwork/ckb)'
      os: linux
      rust: stable
      cache: false
      addons: { apt: { packages: [] } }
      install:
        - rustup component add rustfmt --toolchain stable-x86_64-unknown-linux-gnu
        - rustup component add clippy --toolchain stable-x86_64-unknown-linux-gnu
      script:
        - mv rust-toolchain rust-toolchain.bak
        - echo "stable" > rust-toolchain
        - make fmt
        - make clippy
        - mv rust-toolchain.bak rust-toolchain
    - name: Quick Check
      if: 'tag IS NOT present AND (type = pull_request OR branch in (master, staging, staging2, trying) OR repo != nervosnetwork/ckb)'
      os: linux
      cache: false
      addons: { apt: { packages: [] } }
      script:
        - make check-cargotoml
        - make check-whitespaces
        - make check-dirty-rpc-doc
        - make check-dirty-hashes-toml
        - devtools/ci/check-cyclic-dependencies.py
    - name: Cyclic dev-dependencies
      if: 'tag IS NOT present AND (type = pull_request OR branch in (master, staging, staging2, trying) OR repo != nervosnetwork/ckb)'
      os: linux
      cache: false
      addons: { apt: { packages: [] } }
      # This is a trick to use stable Rust here to allow failure. There are cyclic dev-dependencies in the current code base and we hope to fix later.
      rust: stable
      script:
        - devtools/ci/check-cyclic-dependencies.py --dev
    - name: Security Audit & Licenses
      if: 'tag IS NOT present AND (type = pull_request OR branch in (master, staging, staging2, trying) OR repo != nervosnetwork/ckb)'
      os: linux
      install:
        - cargo deny --version || travis_retry cargo install cargo-deny --locked
      script:
        - make security-audit
        - make check-crates
        - make check-licenses

    - name: WASM build
      if: 'tag IS NOT present AND (type = pull_request OR branch in (master, staging, staging2, trying) OR repo != nervosnetwork/ckb)'
      os: linux
      script:
        - export PATH=/usr/lib/llvm-8/bin:$PATH
        - rustup target add wasm32-unknown-unknown
        - make wasm-build-test

    - name: Test benchmarks on Linux
      if: 'tag IS NOT present AND type != pull_request AND (branch IN (master, staging, staging2, trying) OR branch =~ /^rc\// OR (branch = develop AND commit_message !~ /^Merge #\d+/))'
      os: linux
      script: make bench-test
    - name: Integration on macOS
      if: 'tag IS NOT present AND type != pull_request AND (branch IN (master, staging, staging2, trying) OR branch =~ /^rc\// OR (branch = develop AND commit_message !~ /^Merge #\d+/))'
      os: osx
      script: make CKB_TEST_ARGS="-c 1 --no-report" integration
    - name: Integration on Linux
      if: 'tag IS NOT present AND type != pull_request AND (branch IN (master, staging, staging2, trying) OR branch =~ /^rc\// OR (branch = develop AND commit_message !~ /^Merge #\d+/))'
      os: linux
      script: make CKB_TEST_ARGS="-c 1 --no-report" integration
    - name: Code Coverage
      if: 'tag IS NOT present AND ((branch = master AND type != pull_request) OR head_branch =~ /^rc\//)'
      os: linux
      env: CACHE_NAME=tarpaulin
      install:
        - cargo tarpaulin --version || travis_retry cargo install cargo-tarpaulin --locked
      script:
        # allow failures
        - if make cov; then bash <(curl -s https://codecov.io/bash); fi

    - name: Package for macOS
      if: 'branch =~ /^pkg\// AND env(GITHUB_TOKEN) IS present'
      os: osx
      env: REL_PKG=x86_64-apple-darwin.zip
      script:
        - make OPENSSL_STATIC=1 OPENSSL_LIB_DIR=/usr/local/opt/openssl@1.1/lib OPENSSL_INCLUDE_DIR=/usr/local/opt/openssl@1.1/include prod
        - openssl aes-256-cbc -K $encrypted_82dff4145bbf_key -iv $encrypted_82dff4145bbf_iv -in devtools/ci/travis-secret.asc.enc -out devtools/ci/travis-secret.asc -d
        - gpg --import devtools/ci/travis-secret.asc
        - devtools/ci/package.sh target/release/ckb
    - name: Package for Linux
      if: 'branch =~ /^pkg\// AND env(GITHUB_TOKEN) IS present'
      language: ruby
      addons: { apt: { packages: [] } }
      env: REL_PKG=x86_64-unknown-linux-gnu.tar.gz BUILDER_IMAGE=nervos/ckb-docker-builder:xenial-rust-1.46.0
      script:
        - mkdir -p $HOME/.cargo
        - docker run --rm -it -w /ckb -v $(pwd):/ckb -v $HOME/.cargo:/root/.cargo -e OPENSSL_STATIC=1 -e OPENSSL_LIB_DIR=/usr/local/lib -e OPENSSL_INCLUDE_DIR=/usr/local/include/openssl $BUILDER_IMAGE make prod
        - openssl aes-256-cbc -K $encrypted_82dff4145bbf_key -iv $encrypted_82dff4145bbf_iv -in devtools/ci/travis-secret.asc.enc -out devtools/ci/travis-secret.asc -d
        - gpg --import devtools/ci/travis-secret.asc
        - devtools/ci/package.sh target/release/ckb
        - if [ -n "${QINIU_SECRET_KEY:-}" ]; then travis_wait devtools/ci/qput-7z "releases/ckb_${TRAVIS_BRANCH##*/}_x86_64-unknown-linux-gnu"; fi
    - name: Package for Centos
      if: 'branch =~ /^pkg\// AND env(GITHUB_TOKEN) IS present'
      language: ruby
      addons: { apt: { packages: [] } }
      env: REL_PKG=x86_64-unknown-centos-gnu.tar.gz BUILDER_IMAGE=nervos/ckb-docker-builder:centos-7-rust-1.46.0
      script:
        - mkdir -p $HOME/.cargo
        - docker run --rm -it -w /ckb -v $(pwd):/ckb -v $HOME/.cargo:/root/.cargo $BUILDER_IMAGE scl enable llvm-toolset-7 'make prod'
        - openssl aes-256-cbc -K $encrypted_82dff4145bbf_key -iv $encrypted_82dff4145bbf_iv -in devtools/ci/travis-secret.asc.enc -out devtools/ci/travis-secret.asc -d
        - gpg --import devtools/ci/travis-secret.asc
        - devtools/ci/package.sh target/release/ckb<|MERGE_RESOLUTION|>--- conflicted
+++ resolved
@@ -14,11 +14,7 @@
 env:
   global:
     - RUST_BACKTRACE=full
-<<<<<<< HEAD
-    - CKB_CLI_VERSION=v0.40.0
-=======
     - CKB_CLI_VERSION=v0.41.0
->>>>>>> d3a609a8
 
 addons:
   apt:
