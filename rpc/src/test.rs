--- conflicted
+++ resolved
@@ -283,23 +283,17 @@
         )
         .enable_indexer(&indexer_config, shared.clone())
         .enable_debug()
-<<<<<<< HEAD
+        .enable_alert(alert_verifier, alert_notifier, network_controller)
         .enable_system(true);
     let io_handler = builder.build();
 
     let rpc_server = RpcServer::new(rpc_config, io_handler, Some(shared.notify_controller()));
-=======
-        .enable_alert(alert_verifier, alert_notifier, network_controller);
-    let io_handler = builder.build();
-
-    let rpc_server = RpcServer::new(rpc_config, io_handler, shared.notify_controller());
     let rpc_uri = format!(
         "http://{}:{}/",
         rpc_server.http_address().ip(),
         rpc_server.http_address().port()
     );
     let rpc_client = reqwest::Client::new();
->>>>>>> 2ac9b80b
 
     let suite = RpcTestSuite {
         shared,
@@ -483,11 +477,6 @@
         {
             collect_rpc_examples_in_file(&mut examples, path)?;
         }
-<<<<<<< HEAD
-        "is_ready" => vec![],
-        method => {
-            panic!("Unknown method: {}", method);
-=======
     }
 
     Ok(examples)
@@ -564,7 +553,6 @@
                 result: Value::Null,
                 error: Value::Null,
             },
->>>>>>> 2ac9b80b
         }
     }
 }
