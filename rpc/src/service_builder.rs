#![allow(deprecated)]
use crate::error::RPCError;
use crate::module::SubscriptionSession;
use crate::module::{
    AlertRpc, AlertRpcImpl, ChainRpc, ChainRpcImpl, DebugRpc, DebugRpcImpl, ExperimentRpc,
    ExperimentRpcImpl, IndexerRpc, IndexerRpcImpl, IntegrationTestRpc, IntegrationTestRpcImpl,
<<<<<<< HEAD
    MinerRpc, MinerRpcImpl, NetworkRpc, NetworkRpcImpl, PoolRpc, PoolRpcImpl, StatsRpc,
    StatsRpcImpl, SystemRpc, SystemRpcImpl,
=======
    MinerRpc, MinerRpcImpl, NetRpc, NetRpcImpl, PoolRpc, PoolRpcImpl, StatsRpc, StatsRpcImpl,
>>>>>>> 2ac9b80b
};
use crate::IoHandler;
use ckb_app_config::IndexerConfig;
use ckb_app_config::RpcConfig;
use ckb_chain::chain::ChainController;
use ckb_fee_estimator::FeeRate;
use ckb_indexer::DefaultIndexerStore;
use ckb_network::NetworkController;
use ckb_network_alert::{notifier::Notifier as AlertNotifier, verifier::Verifier as AlertVerifier};
use ckb_shared::shared::Shared;
use ckb_sync::SyncShared;
use ckb_sync::Synchronizer;
use ckb_util::Mutex;
use jsonrpc_core::RemoteProcedure;
use std::sync::Arc;

const DEPRECATED_RPC_PREFIX: &str = "deprecated.";

#[doc(hidden)]
pub struct ServiceBuilder<'a> {
    config: &'a RpcConfig,
    io_handler: IoHandler,
}

impl<'a> ServiceBuilder<'a> {
    pub fn new(config: &'a RpcConfig) -> Self {
        Self {
            config,
            io_handler: IoHandler::default(),
        }
    }
    pub fn enable_chain(mut self, shared: Shared) -> Self {
        let rpc_methods = ChainRpcImpl { shared }.to_delegate();
        if self.config.chain_enable() {
            self.add_methods(rpc_methods);
        } else {
            self.update_disabled_methods("Chain", rpc_methods);
        }
        self
    }

    pub fn enable_pool(
        mut self,
        shared: Shared,
        sync_shared: Arc<SyncShared>,
        min_fee_rate: FeeRate,
        reject_ill_transactions: bool,
    ) -> Self {
        let rpc_methods =
            PoolRpcImpl::new(shared, sync_shared, min_fee_rate, reject_ill_transactions)
                .to_delegate();
        if self.config.pool_enable() {
            self.add_methods(rpc_methods);
        } else {
            self.update_disabled_methods("Pool", rpc_methods);
        }
        self
    }

    pub fn enable_miner(
        mut self,
        shared: Shared,
        network_controller: NetworkController,
        chain: ChainController,
        enable: bool,
    ) -> Self {
        let rpc_methods = MinerRpcImpl {
            shared,
            chain,
            network_controller,
        }
        .to_delegate();
        if enable && self.config.miner_enable() {
            self.add_methods(rpc_methods);
        } else {
            self.update_disabled_methods("Miner", rpc_methods);
        }
        self
    }

    pub fn enable_net(
        mut self,
        network_controller: NetworkController,
        sync_shared: Arc<SyncShared>,
    ) -> Self {
        let rpc_methods = NetRpcImpl {
            network_controller,
            sync_shared,
        }
        .to_delegate();
        if self.config.net_enable() {
            self.add_methods(rpc_methods);
        } else {
            self.update_disabled_methods("Net", rpc_methods);
        }
        self
    }

    pub fn enable_stats(
        mut self,
        shared: Shared,
        synchronizer: Synchronizer,
        alert_notifier: Arc<Mutex<AlertNotifier>>,
    ) -> Self {
        let rpc_methods = StatsRpcImpl {
            shared,
            synchronizer,
            alert_notifier,
        }
        .to_delegate();
        if self.config.stats_enable() {
            self.add_methods(rpc_methods);
        } else {
            self.update_disabled_methods("Stats", rpc_methods);
        }
        self
    }

    pub fn enable_experiment(mut self, shared: Shared) -> Self {
        let rpc_methods = ExperimentRpcImpl { shared }.to_delegate();
        if self.config.experiment_enable() {
            self.add_methods(rpc_methods);
        } else {
            self.update_disabled_methods("Experiment", rpc_methods);
        }
        self
    }

    pub fn enable_integration_test(
        mut self,
        shared: Shared,
        network_controller: NetworkController,
        chain: ChainController,
    ) -> Self {
        let rpc_methods = IntegrationTestRpcImpl {
            shared,
            network_controller,
            chain,
        }
        .to_delegate();
        if self.config.integration_test_enable() {
            self.add_methods(rpc_methods);
        } else {
            self.update_disabled_methods("IntegrationTest", rpc_methods);
        }
        self
    }

    pub fn enable_alert(
        mut self,
        alert_verifier: Arc<AlertVerifier>,
        alert_notifier: Arc<Mutex<AlertNotifier>>,
        network_controller: NetworkController,
    ) -> Self {
        let rpc_methods =
            AlertRpcImpl::new(alert_verifier, alert_notifier, network_controller).to_delegate();
        if self.config.alert_enable() {
            self.add_methods(rpc_methods);
        } else {
            self.update_disabled_methods("Alert", rpc_methods);
        }
        self
    }

    pub fn enable_indexer(mut self, indexer_config: &IndexerConfig, shared: Shared) -> Self {
        let store = DefaultIndexerStore::new(indexer_config, shared);
        let rpc_methods = IndexerRpcImpl {
            store: store.clone(),
        }
        .to_delegate();
        if self.config.indexer_enable() {
            store.start(Some("IndexerStore"));
            self.add_methods(rpc_methods);
        } else {
            self.update_disabled_methods("Indexer", rpc_methods);
        }
        self
    }

    pub fn enable_debug(mut self) -> Self {
        if self.config.debug_enable() {
            self.io_handler.extend_with(DebugRpcImpl {}.to_delegate());
        }
        self
    }

    pub fn enable_system(mut self, is_ready: bool) -> Self {
        self.io_handler
            .extend_with(SystemRpcImpl::new(is_ready).to_delegate());
        self
    }

    fn update_disabled_methods<I, M>(&mut self, module: &str, rpc_methods: I)
    where
        I: IntoIterator<Item = (String, M)>,
    {
        rpc_methods.into_iter().for_each(|(name, _method)| {
            let error = Err(RPCError::rpc_module_is_disabled(module));
            self.io_handler
                .add_method(&name, move |_param| error.clone())
        });
    }

    fn add_methods<I>(&mut self, rpc_methods: I)
    where
        I: IntoIterator<Item = (String, RemoteProcedure<Option<SubscriptionSession>>)>,
    {
        let enable_deprecated_rpc = self.config.enable_deprecated_rpc;
        self.io_handler
            .extend_with(rpc_methods.into_iter().map(|(name, method)| {
                if let Some(deprecated_method_name) = name.strip_prefix(DEPRECATED_RPC_PREFIX) {
                    (
                        deprecated_method_name.to_owned(),
                        if enable_deprecated_rpc {
                            method
                        } else {
                            RemoteProcedure::Method(Arc::new(|_param, _meta| {
                                Err(RPCError::rpc_method_is_deprecated())
                            }))
                        },
                    )
                } else {
                    (name, method)
                }
            }));
    }

    pub fn build(self) -> IoHandler {
        let mut io_handler = self.io_handler;
        io_handler.add_method("ping", |_| futures::future::ok("pong".into()));

        io_handler
    }
}<|MERGE_RESOLUTION|>--- conflicted
+++ resolved
@@ -4,12 +4,8 @@
 use crate::module::{
     AlertRpc, AlertRpcImpl, ChainRpc, ChainRpcImpl, DebugRpc, DebugRpcImpl, ExperimentRpc,
     ExperimentRpcImpl, IndexerRpc, IndexerRpcImpl, IntegrationTestRpc, IntegrationTestRpcImpl,
-<<<<<<< HEAD
-    MinerRpc, MinerRpcImpl, NetworkRpc, NetworkRpcImpl, PoolRpc, PoolRpcImpl, StatsRpc,
-    StatsRpcImpl, SystemRpc, SystemRpcImpl,
-=======
     MinerRpc, MinerRpcImpl, NetRpc, NetRpcImpl, PoolRpc, PoolRpcImpl, StatsRpc, StatsRpcImpl,
->>>>>>> 2ac9b80b
+    SystemRpc, SystemRpcImpl,
 };
 use crate::IoHandler;
 use ckb_app_config::IndexerConfig;
