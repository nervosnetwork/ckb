[package]
name = "ckb-rpc"
version = "0.114.0-pre"
license = "MIT"
authors = ["Nervos Core Dev <dev@nervos.org>"]
edition = "2021"
description = "CKB RPC server."
homepage = "https://github.com/nervosnetwork/ckb"
repository = "https://github.com/nervosnetwork/ckb"

[dependencies]
<<<<<<< HEAD
ckb-chain-spec = { path = "../spec", version = "= 0.113.0-pre" }
ckb-types = { path = "../util/types", version = "= 0.113.0-pre" }
ckb-network = { path = "../network", version = "= 0.113.0-pre" }
ckb-notify = { path = "../notify", version = "= 0.113.0-pre" }
ckb-shared = { path = "../shared", version = "= 0.113.0-pre" }
ckb-store = { path = "../store", version = "= 0.113.0-pre" }
ckb-sync = { path = "../sync", version = "= 0.113.0-pre" }
ckb-chain = { path = "../chain", version = "= 0.113.0-pre" }
ckb-logger = { path = "../util/logger", version = "= 0.113.0-pre" }
ckb-logger-service = { path = "../util/logger-service", version = "= 0.113.0-pre" }
ckb-network-alert = { path = "../util/network-alert", version = "= 0.113.0-pre" }
ckb-app-config = { path = "../util/app-config", version = "= 0.113.0-pre" }
ckb-constant = { path = "../util/constant", version = "= 0.113.0-pre" }
jsonrpc-core = "18.0"
serde_json = "1.0"
jsonrpc-utils = { version = "0.2.4", features = ["server", "macros", "axum"] }
ckb-jsonrpc-types = { path = "../util/jsonrpc-types", version = "= 0.113.0-pre" }
ckb-verification = { path = "../verification", version = "= 0.113.0-pre" }
ckb-verification-traits = { path = "../verification/traits", version = "= 0.113.0-pre" }
ckb-traits = { path = "../traits", version = "= 0.113.0-pre" }
ckb-util = { path = "../util", version = "= 0.113.0-pre" }
ckb-systemtime = { path = "../util/systemtime", version = "= 0.113.0-pre" }
ckb-dao = { path = "../util/dao", version = "= 0.113.0-pre" }
ckb-error = { path = "../error", version = "= 0.113.0-pre" }
ckb-reward-calculator = { path = "../util/reward-calculator", version = "= 0.113.0-pre" }
ckb-tx-pool = { path = "../tx-pool", version = "= 0.113.0-pre" }
ckb-memory-tracker = { path = "../util/memory-tracker", version = "= 0.113.0-pre" }
ckb-pow = { path = "../pow", version = "= 0.113.0-pre" }
ckb-indexer = { path = "../util/indexer", version = "= 0.113.0-pre" }
ckb-stop-handler = { path = "../util/stop-handler", version = "= 0.113.0-pre" }
itertools.workspace = true
tokio = "1"
async-trait = "0.1"
axum = "0.6.1"
tokio-util = { version = "0.7.3", features = ["codec"] }
futures-util = { version = "0.3.21" }
tower-http = { version = "0.3.5", features = ["timeout"] }
async-stream = "0.3.3"
ckb-async-runtime = { path = "../util/runtime", version = "= 0.113.0-pre" }
schemars = { git = "https://github.com/chenyukang/schemars", branch = "fix-derive" }
#schemars = "0.8.15"
=======
ckb-chain-spec = { path = "../spec", version = "= 0.114.0-pre" }
ckb-types = { path = "../util/types", version = "= 0.114.0-pre" }
ckb-network = { path = "../network", version = "= 0.114.0-pre" }
ckb-notify = { path = "../notify", version = "= 0.114.0-pre" }
ckb-shared = { path = "../shared", version = "= 0.114.0-pre" }
ckb-store = { path = "../store", version = "= 0.114.0-pre" }
ckb-sync = { path = "../sync", version = "= 0.114.0-pre" }
ckb-chain = { path = "../chain", version = "= 0.114.0-pre" }
ckb-logger = { path = "../util/logger", version = "= 0.114.0-pre" }
ckb-logger-service = { path = "../util/logger-service", version = "= 0.114.0-pre" }
ckb-network-alert = { path = "../util/network-alert", version = "= 0.114.0-pre" }
ckb-app-config = { path = "../util/app-config", version = "= 0.114.0-pre" }
ckb-constant = { path = "../util/constant", version = "= 0.114.0-pre" }
jsonrpc-core = "18.0"
serde_json = "1.0"
jsonrpc-utils = { version = "0.2.6", features = ["server", "macros", "axum"] }
ckb-jsonrpc-types = { path = "../util/jsonrpc-types", version = "= 0.114.0-pre" }
ckb-verification = { path = "../verification", version = "= 0.114.0-pre" }
ckb-verification-traits = { path = "../verification/traits", version = "= 0.114.0-pre" }
ckb-traits = { path = "../traits", version = "= 0.114.0-pre" }
ckb-util = { path = "../util", version = "= 0.114.0-pre" }
ckb-systemtime = { path = "../util/systemtime", version = "= 0.114.0-pre" }
ckb-dao = { path = "../util/dao", version = "= 0.114.0-pre" }
ckb-error = { path = "../error", version = "= 0.114.0-pre" }
ckb-reward-calculator = { path = "../util/reward-calculator", version = "= 0.114.0-pre" }
ckb-tx-pool = { path = "../tx-pool", version = "= 0.114.0-pre" }
ckb-memory-tracker = { path = "../util/memory-tracker", version = "= 0.114.0-pre" }
ckb-pow = { path = "../pow", version = "= 0.114.0-pre" }
ckb-indexer = { path = "../util/indexer", version = "= 0.114.0-pre" }
ckb-stop-handler = { path = "../util/stop-handler", version = "= 0.114.0-pre" }
itertools.workspace = true
tokio = "1"
async-trait = "0.1"
axum = "0.6.20"
tokio-util = { version = "0.7.3", features = ["codec"] }
futures-util = { version = "0.3.21" }
tower-http = { version = "0.3.5", features = ["timeout", "cors"] }
async-stream = "0.3.3"
ckb-async-runtime = { path = "../util/runtime", version = "= 0.114.0-pre" }
>>>>>>> 8e81649b

[dev-dependencies]
reqwest = { version = "=0.11.20", features = ["blocking", "json"] }
serde = { version = "1.0", features = ["derive"] }
ckb-shared = { path = "../shared", version = "= 0.114.0-pre" }
ckb-test-chain-utils = { path = "../util/test-chain-utils", version = "= 0.114.0-pre" }
tempfile.workspace = true
pretty_assertions = "1.3.0"
ckb-dao-utils = { path = "../util/dao/utils", version = "= 0.114.0-pre" }<|MERGE_RESOLUTION|>--- conflicted
+++ resolved
@@ -9,49 +9,6 @@
 repository = "https://github.com/nervosnetwork/ckb"
 
 [dependencies]
-<<<<<<< HEAD
-ckb-chain-spec = { path = "../spec", version = "= 0.113.0-pre" }
-ckb-types = { path = "../util/types", version = "= 0.113.0-pre" }
-ckb-network = { path = "../network", version = "= 0.113.0-pre" }
-ckb-notify = { path = "../notify", version = "= 0.113.0-pre" }
-ckb-shared = { path = "../shared", version = "= 0.113.0-pre" }
-ckb-store = { path = "../store", version = "= 0.113.0-pre" }
-ckb-sync = { path = "../sync", version = "= 0.113.0-pre" }
-ckb-chain = { path = "../chain", version = "= 0.113.0-pre" }
-ckb-logger = { path = "../util/logger", version = "= 0.113.0-pre" }
-ckb-logger-service = { path = "../util/logger-service", version = "= 0.113.0-pre" }
-ckb-network-alert = { path = "../util/network-alert", version = "= 0.113.0-pre" }
-ckb-app-config = { path = "../util/app-config", version = "= 0.113.0-pre" }
-ckb-constant = { path = "../util/constant", version = "= 0.113.0-pre" }
-jsonrpc-core = "18.0"
-serde_json = "1.0"
-jsonrpc-utils = { version = "0.2.4", features = ["server", "macros", "axum"] }
-ckb-jsonrpc-types = { path = "../util/jsonrpc-types", version = "= 0.113.0-pre" }
-ckb-verification = { path = "../verification", version = "= 0.113.0-pre" }
-ckb-verification-traits = { path = "../verification/traits", version = "= 0.113.0-pre" }
-ckb-traits = { path = "../traits", version = "= 0.113.0-pre" }
-ckb-util = { path = "../util", version = "= 0.113.0-pre" }
-ckb-systemtime = { path = "../util/systemtime", version = "= 0.113.0-pre" }
-ckb-dao = { path = "../util/dao", version = "= 0.113.0-pre" }
-ckb-error = { path = "../error", version = "= 0.113.0-pre" }
-ckb-reward-calculator = { path = "../util/reward-calculator", version = "= 0.113.0-pre" }
-ckb-tx-pool = { path = "../tx-pool", version = "= 0.113.0-pre" }
-ckb-memory-tracker = { path = "../util/memory-tracker", version = "= 0.113.0-pre" }
-ckb-pow = { path = "../pow", version = "= 0.113.0-pre" }
-ckb-indexer = { path = "../util/indexer", version = "= 0.113.0-pre" }
-ckb-stop-handler = { path = "../util/stop-handler", version = "= 0.113.0-pre" }
-itertools.workspace = true
-tokio = "1"
-async-trait = "0.1"
-axum = "0.6.1"
-tokio-util = { version = "0.7.3", features = ["codec"] }
-futures-util = { version = "0.3.21" }
-tower-http = { version = "0.3.5", features = ["timeout"] }
-async-stream = "0.3.3"
-ckb-async-runtime = { path = "../util/runtime", version = "= 0.113.0-pre" }
-schemars = { git = "https://github.com/chenyukang/schemars", branch = "fix-derive" }
-#schemars = "0.8.15"
-=======
 ckb-chain-spec = { path = "../spec", version = "= 0.114.0-pre" }
 ckb-types = { path = "../util/types", version = "= 0.114.0-pre" }
 ckb-network = { path = "../network", version = "= 0.114.0-pre" }
@@ -67,7 +24,7 @@
 ckb-constant = { path = "../util/constant", version = "= 0.114.0-pre" }
 jsonrpc-core = "18.0"
 serde_json = "1.0"
-jsonrpc-utils = { version = "0.2.6", features = ["server", "macros", "axum"] }
+jsonrpc-utils = { version = "0.2.4", features = ["server", "macros", "axum"] }
 ckb-jsonrpc-types = { path = "../util/jsonrpc-types", version = "= 0.114.0-pre" }
 ckb-verification = { path = "../verification", version = "= 0.114.0-pre" }
 ckb-verification-traits = { path = "../verification/traits", version = "= 0.114.0-pre" }
@@ -85,13 +42,14 @@
 itertools.workspace = true
 tokio = "1"
 async-trait = "0.1"
-axum = "0.6.20"
+axum = "0.6.1"
 tokio-util = { version = "0.7.3", features = ["codec"] }
 futures-util = { version = "0.3.21" }
 tower-http = { version = "0.3.5", features = ["timeout", "cors"] }
 async-stream = "0.3.3"
 ckb-async-runtime = { path = "../util/runtime", version = "= 0.114.0-pre" }
->>>>>>> 8e81649b
+schemars = { git = "https://github.com/chenyukang/schemars", branch = "fix-derive" }
+#schemars = "0.8.15"
 
 [dev-dependencies]
 reqwest = { version = "=0.11.20", features = ["blocking", "json"] }
