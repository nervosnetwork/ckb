use crate::error::TransactionError;
use ckb_core::transaction::{Capacity, Transaction, TX_VERSION};
use ckb_core::{
    cell::{CellMeta, CellStatus, ResolvedTransaction},
    BlockNumber, Cycle,
};
use ckb_script::TransactionScriptsVerifier;
use ckb_traits::BlockMedianTimeContext;
use lru_cache::LruCache;
use occupied_capacity::OccupiedCapacity;
use std::cell::RefCell;
use std::collections::HashSet;

pub struct TransactionVerifier<'a, M> {
    pub version: VersionVerifier<'a>,
    pub null: NullVerifier<'a>,
    pub empty: EmptyVerifier<'a>,
    pub maturity: MaturityVerifier<'a>,
    pub capacity: CapacityVerifier<'a>,
    pub duplicate_inputs: DuplicateInputsVerifier<'a>,
    pub inputs: InputVerifier<'a>,
    pub script: ScriptVerifier<'a>,
    pub valid_since: ValidSinceVerifier<'a, M>,
}

impl<'a, M> TransactionVerifier<'a, M>
where
    M: BlockMedianTimeContext,
{
    pub fn new(
        rtx: &'a ResolvedTransaction,
        median_time_context: &'a M,
        tip_number: BlockNumber,
<<<<<<< HEAD
        cellbase_maturity: usize,
=======
        cellbase_maturity: BlockNumber,
>>>>>>> bf0fb59a
    ) -> Self {
        TransactionVerifier {
            version: VersionVerifier::new(&rtx.transaction),
            null: NullVerifier::new(&rtx.transaction),
            empty: EmptyVerifier::new(&rtx.transaction),
            maturity: MaturityVerifier::new(&rtx, tip_number, cellbase_maturity),
            duplicate_inputs: DuplicateInputsVerifier::new(&rtx.transaction),
            script: ScriptVerifier::new(rtx),
            capacity: CapacityVerifier::new(rtx),
            inputs: InputVerifier::new(rtx),
            valid_since: ValidSinceVerifier::new(rtx, median_time_context, tip_number),
        }
    }

    pub fn verify(&self, max_cycles: Cycle) -> Result<Cycle, TransactionError> {
        self.version.verify()?;
        self.empty.verify()?;
        self.null.verify()?;
        self.maturity.verify()?;
        self.inputs.verify()?;
        self.capacity.verify()?;
        self.duplicate_inputs.verify()?;
        self.valid_since.verify()?;
        let cycles = self.script.verify(max_cycles)?;
        Ok(cycles)
    }
}

pub struct VersionVerifier<'a> {
    transaction: &'a Transaction,
}

impl<'a> VersionVerifier<'a> {
    pub fn new(transaction: &'a Transaction) -> Self {
        VersionVerifier { transaction }
    }

    pub fn verify(&self) -> Result<(), TransactionError> {
        if self.transaction.version() != TX_VERSION {
            return Err(TransactionError::Version);
        }
        Ok(())
    }
}

pub struct InputVerifier<'a> {
    resolved_transaction: &'a ResolvedTransaction,
}

impl<'a> InputVerifier<'a> {
    pub fn new(resolved_transaction: &'a ResolvedTransaction) -> Self {
        InputVerifier {
            resolved_transaction,
        }
    }

    pub fn verify(&self) -> Result<(), TransactionError> {
        for cs in &self.resolved_transaction.input_cells {
            if cs.is_dead() {
                return Err(TransactionError::Conflict);
            } else if cs.is_unknown() {
                return Err(TransactionError::UnknownInput);
            }
        }

        for cs in &self.resolved_transaction.dep_cells {
            if cs.is_dead() {
                return Err(TransactionError::Conflict);
            } else if cs.is_unknown() {
                return Err(TransactionError::UnknownInput);
            }
        }
        Ok(())
    }
}

pub struct ScriptVerifier<'a> {
    resolved_transaction: &'a ResolvedTransaction,
}

impl<'a> ScriptVerifier<'a> {
    pub fn new(resolved_transaction: &'a ResolvedTransaction) -> Self {
        ScriptVerifier {
            resolved_transaction,
        }
    }

    pub fn verify(&self, max_cycles: Cycle) -> Result<Cycle, TransactionError> {
        TransactionScriptsVerifier::new(&self.resolved_transaction)
            .verify(max_cycles)
            .map_err(TransactionError::ScriptFailure)
    }
}

pub struct EmptyVerifier<'a> {
    transaction: &'a Transaction,
}

impl<'a> EmptyVerifier<'a> {
    pub fn new(transaction: &'a Transaction) -> Self {
        EmptyVerifier { transaction }
    }

    pub fn verify(&self) -> Result<(), TransactionError> {
        if self.transaction.is_empty() {
            Err(TransactionError::Empty)
        } else {
            Ok(())
        }
    }
}

pub struct MaturityVerifier<'a> {
    transaction: &'a ResolvedTransaction,
    tip_number: BlockNumber,
<<<<<<< HEAD
    cellbase_maturity: usize,
=======
    cellbase_maturity: BlockNumber,
>>>>>>> bf0fb59a
}

impl<'a> MaturityVerifier<'a> {
    pub fn new(
        transaction: &'a ResolvedTransaction,
        tip_number: BlockNumber,
<<<<<<< HEAD
        cellbase_maturity: usize,
=======
        cellbase_maturity: BlockNumber,
>>>>>>> bf0fb59a
    ) -> Self {
        MaturityVerifier {
            transaction,
            tip_number,
            cellbase_maturity,
        }
    }

    pub fn verify(&self) -> Result<(), TransactionError> {
        let cellbase_immature = |cell_status: &CellStatus| -> bool {
            match cell_status.get_live() {
                Some(ref meta)
                    if meta.is_cellbase()
                        && self.tip_number
                            < meta.block_number.expect(
                                "cell meta should have block number when transaction verify",
<<<<<<< HEAD
                            ) + self.cellbase_maturity as u64 =>
=======
                            ) + self.cellbase_maturity =>
>>>>>>> bf0fb59a
                {
                    true
                }
                _ => false,
            }
        };

        let input_immature_spend = || self.transaction.input_cells.iter().any(cellbase_immature);
        let dep_immature_spend = || self.transaction.dep_cells.iter().any(cellbase_immature);

        if input_immature_spend() || dep_immature_spend() {
            Err(TransactionError::CellbaseImmaturity)
        } else {
            Ok(())
        }
    }
}

pub struct DuplicateInputsVerifier<'a> {
    transaction: &'a Transaction,
}

impl<'a> DuplicateInputsVerifier<'a> {
    pub fn new(transaction: &'a Transaction) -> Self {
        DuplicateInputsVerifier { transaction }
    }

    pub fn verify(&self) -> Result<(), TransactionError> {
        let transaction = self.transaction;
        let mut seen = HashSet::with_capacity(self.transaction.inputs().len());

        if transaction.inputs().iter().all(|id| seen.insert(id)) {
            Ok(())
        } else {
            Err(TransactionError::DuplicateInputs)
        }
    }
}

pub struct NullVerifier<'a> {
    transaction: &'a Transaction,
}

impl<'a> NullVerifier<'a> {
    pub fn new(transaction: &'a Transaction) -> Self {
        NullVerifier { transaction }
    }

    pub fn verify(&self) -> Result<(), TransactionError> {
        let transaction = self.transaction;
        if transaction
            .inputs()
            .iter()
            .any(|input| input.previous_output.is_null())
        {
            Err(TransactionError::NullInput)
        } else {
            Ok(())
        }
    }
}

pub struct CapacityVerifier<'a> {
    resolved_transaction: &'a ResolvedTransaction,
}

impl<'a> CapacityVerifier<'a> {
    pub fn new(resolved_transaction: &'a ResolvedTransaction) -> Self {
        CapacityVerifier {
            resolved_transaction,
        }
    }

    pub fn verify(&self) -> Result<(), TransactionError> {
        let inputs_total = self
            .resolved_transaction
            .input_cells
            .iter()
            .filter_map(CellStatus::get_live)
            .fold(0, |acc, cell| acc + cell.cell_output.capacity);

        let outputs_total = self
            .resolved_transaction
            .transaction
            .outputs()
            .iter()
            .fold(0, |acc, output| acc + output.capacity);

        if inputs_total < outputs_total {
            return Err(TransactionError::OutputsSumOverflow);
        }
        if self
            .resolved_transaction
            .transaction
            .outputs()
            .iter()
            .any(|output| output.occupied_capacity() as Capacity > output.capacity)
        {
            return Err(TransactionError::CapacityOverflow);
        }
        Ok(())
    }
}

const LOCK_TYPE_FLAG: u64 = 1 << 63;
const TIME_TYPE_FLAG: u64 = 1 << 62;
const VALUE_MUSK: u64 = 0x00ff_ffff_ffff_ffff;
const REMAIN_FLAGS_BITS: u64 = 0x3f00_0000_0000_0000;

/// RFC 0017
#[derive(Copy, Clone, Debug)]
struct ValidSince(u64);

impl ValidSince {
    pub fn is_absolute(self) -> bool {
        self.0 & LOCK_TYPE_FLAG == 0
    }

    #[inline]
    pub fn is_relative(self) -> bool {
        !self.is_absolute()
    }

    pub fn remain_flags_is_empty(self) -> bool {
        self.0 & REMAIN_FLAGS_BITS == 0
    }

    fn metric_type_is_number(self) -> bool {
        self.0 & TIME_TYPE_FLAG == 0
    }

    #[inline]
    fn metric_type_is_timestamp(self) -> bool {
        !self.metric_type_is_number()
    }

    pub fn block_timestamp(self) -> Option<u64> {
        if self.metric_type_is_timestamp() {
            Some((self.0 & VALUE_MUSK) * 1000)
        } else {
            None
        }
    }

    pub fn block_number(self) -> Option<u64> {
        if self.metric_type_is_number() {
            Some(self.0 & VALUE_MUSK)
        } else {
            None
        }
    }
}

/// https://github.com/nervosnetwork/rfcs/blob/master/rfcs/0017-tx-valid-since/0017-tx-valid-since.md#detailed-specification
pub struct ValidSinceVerifier<'a, M> {
    rtx: &'a ResolvedTransaction,
    block_median_time_context: &'a M,
    tip_number: BlockNumber,
    median_timestamps_cache: RefCell<LruCache<BlockNumber, Option<u64>>>,
}

impl<'a, M> ValidSinceVerifier<'a, M>
where
    M: BlockMedianTimeContext,
{
    pub fn new(
        rtx: &'a ResolvedTransaction,
        block_median_time_context: &'a M,
        tip_number: BlockNumber,
    ) -> Self {
        let median_timestamps_cache = RefCell::new(LruCache::new(rtx.input_cells.len()));
        ValidSinceVerifier {
            rtx,
            block_median_time_context,
            tip_number,
            median_timestamps_cache,
        }
    }

    fn block_median_time(&self, n: BlockNumber) -> Option<u64> {
        let result = self.median_timestamps_cache.borrow().get(&n).cloned();
        match result {
            Some(r) => r,
            None => {
                let timestamp = self.block_median_time_context.block_median_time(n);
                self.median_timestamps_cache
                    .borrow_mut()
                    .insert(n, timestamp);
                timestamp
            }
        }
    }

    fn verify_absolute_lock(&self, valid_since: ValidSince) -> Result<(), TransactionError> {
        if valid_since.is_absolute() {
            if let Some(block_number) = valid_since.block_number() {
                if self.tip_number < block_number {
                    return Err(TransactionError::Immature);
                }
            }

            if let Some(block_timestamp) = valid_since.block_timestamp() {
                let tip_timestamp = self
                    .block_median_time(self.tip_number.saturating_sub(1))
                    .unwrap_or_else(|| 0);
                if tip_timestamp < block_timestamp {
                    return Err(TransactionError::Immature);
                }
            }
        }
        Ok(())
    }
    fn verify_relative_lock(
        &self,
        valid_since: ValidSince,
        cell_meta: &CellMeta,
    ) -> Result<(), TransactionError> {
        if valid_since.is_relative() {
            // cell still in tx_pool
            let cell_block_number = match cell_meta.block_number {
                Some(number) => number,
                None => return Err(TransactionError::Immature),
            };
            if let Some(block_number) = valid_since.block_number() {
                if self.tip_number < cell_block_number + block_number {
                    return Err(TransactionError::Immature);
                }
            }

            if let Some(block_timestamp) = valid_since.block_timestamp() {
                let tip_timestamp = self
                    .block_median_time(self.tip_number.saturating_sub(1))
                    .unwrap_or_else(|| 0);
                let median_timestamp = self
                    .block_median_time(cell_block_number.saturating_sub(1))
                    .unwrap_or_else(|| 0);
                if tip_timestamp < median_timestamp + block_timestamp {
                    return Err(TransactionError::Immature);
                }
            }
        }
        Ok(())
    }

    pub fn verify(&self) -> Result<(), TransactionError> {
        for (cell_status, input) in self
            .rtx
            .input_cells
            .iter()
            .zip(self.rtx.transaction.inputs())
        {
            // ignore empty valid_since
            if input.valid_since == 0 {
                continue;
            }
            let valid_since = ValidSince(input.valid_since);
            // check remain flags
            if !valid_since.remain_flags_is_empty() {
                return Err(TransactionError::InvalidValidSince);
            }

            // verify time lock
            self.verify_absolute_lock(valid_since)?;
            let cell = match cell_status.get_live() {
                Some(cell) => cell,
                None => return Err(TransactionError::Conflict),
            };
            self.verify_relative_lock(valid_since, cell)?;
        }
        Ok(())
    }
}<|MERGE_RESOLUTION|>--- conflicted
+++ resolved
@@ -31,11 +31,7 @@
         rtx: &'a ResolvedTransaction,
         median_time_context: &'a M,
         tip_number: BlockNumber,
-<<<<<<< HEAD
-        cellbase_maturity: usize,
-=======
         cellbase_maturity: BlockNumber,
->>>>>>> bf0fb59a
     ) -> Self {
         TransactionVerifier {
             version: VersionVerifier::new(&rtx.transaction),
@@ -151,22 +147,14 @@
 pub struct MaturityVerifier<'a> {
     transaction: &'a ResolvedTransaction,
     tip_number: BlockNumber,
-<<<<<<< HEAD
-    cellbase_maturity: usize,
-=======
     cellbase_maturity: BlockNumber,
->>>>>>> bf0fb59a
 }
 
 impl<'a> MaturityVerifier<'a> {
     pub fn new(
         transaction: &'a ResolvedTransaction,
         tip_number: BlockNumber,
-<<<<<<< HEAD
-        cellbase_maturity: usize,
-=======
         cellbase_maturity: BlockNumber,
->>>>>>> bf0fb59a
     ) -> Self {
         MaturityVerifier {
             transaction,
@@ -183,11 +171,7 @@
                         && self.tip_number
                             < meta.block_number.expect(
                                 "cell meta should have block number when transaction verify",
-<<<<<<< HEAD
-                            ) + self.cellbase_maturity as u64 =>
-=======
                             ) + self.cellbase_maturity =>
->>>>>>> bf0fb59a
                 {
                     true
                 }
