use crate::{migrations, Snapshot, SnapshotMgr};
use arc_swap::Guard;
use ckb_app_config::{BlockAssemblerConfig, DBConfig, NotifyConfig, StoreConfig, TxPoolConfig};
use ckb_chain_spec::consensus::Consensus;
use ckb_chain_spec::SpecError;
use ckb_db::RocksDB;
use ckb_db_migration::{DefaultMigration, Migrations};
use ckb_error::{Error, InternalErrorKind};
use ckb_notify::{NotifyController, NotifyService};
use ckb_proposal_table::{ProposalTable, ProposalView};
use ckb_store::ChainDB;
use ckb_store::{ChainStore, COLUMNS};
use ckb_tx_pool::{TokioRwLock, TxPoolController, TxPoolServiceBuilder};
use ckb_types::{
    core::{EpochExt, HeaderView},
    packed::Byte32,
    U256,
};
use ckb_verification::cache::TxVerifyCache;
use std::collections::HashSet;
use std::sync::Arc;

#[derive(Clone)]
pub struct Shared {
    pub(crate) store: ChainDB,
    pub(crate) tx_pool_controller: TxPoolController,
    pub(crate) notify_controller: NotifyController,
    pub(crate) txs_verify_cache: Arc<TokioRwLock<TxVerifyCache>>,
    pub(crate) consensus: Arc<Consensus>,
    pub(crate) snapshot_mgr: Arc<SnapshotMgr>,
}

impl Shared {
    pub fn init(
        store: ChainDB,
        consensus: Consensus,
        tx_pool_config: TxPoolConfig,
        notify_config: NotifyConfig,
        block_assembler_config: Option<BlockAssemblerConfig>,
    ) -> Result<(Self, ProposalTable), Error> {
        let (tip_header, epoch) = Self::init_store(&store, &consensus)?;
        let total_difficulty = store
            .get_block_ext(&tip_header.hash())
            .ok_or_else(|| InternalErrorKind::Database.reason("failed to get tip's block_ext"))?
            .total_difficulty;
        let (proposal_table, proposal_view) = Self::init_proposal_table(&store, &consensus);

        let consensus = Arc::new(consensus);

        let txs_verify_cache = Arc::new(TokioRwLock::new(TxVerifyCache::new(
            tx_pool_config.max_verify_cache_size,
        )));
        let snapshot = Arc::new(Snapshot::new(
            tip_header,
            total_difficulty,
            epoch,
            store.get_snapshot(),
            proposal_view,
            Arc::clone(&consensus),
        ));
        let snapshot_mgr = Arc::new(SnapshotMgr::new(Arc::clone(&snapshot)));

        let tx_pool_builder = TxPoolServiceBuilder::new(
            tx_pool_config,
            Arc::clone(&snapshot),
            block_assembler_config,
            Arc::clone(&txs_verify_cache),
            Arc::clone(&snapshot_mgr),
        );

        let tx_pool_controller = tx_pool_builder.start();

        let notify_controller = NotifyService::new(notify_config).start(Some("NotifyService"));

        let shared = Shared {
            store,
            consensus,
            txs_verify_cache,
            snapshot_mgr,
            tx_pool_controller,
            notify_controller,
        };

        Ok((shared, proposal_table))
    }

    pub(crate) fn init_proposal_table(
        store: &ChainDB,
        consensus: &Consensus,
    ) -> (ProposalTable, ProposalView) {
        let proposal_window = consensus.tx_proposal_window();
        let tip_number = store.get_tip_header().expect("store inited").number();
        let mut proposal_ids = ProposalTable::new(proposal_window);
        let proposal_start = tip_number.saturating_sub(proposal_window.farthest());
        for bn in proposal_start..=tip_number {
            if let Some(hash) = store.get_block_hash(bn) {
                let mut ids_set = HashSet::new();
                if let Some(ids) = store.get_block_proposal_txs_ids(&hash) {
                    ids_set.extend(ids)
                }

                if let Some(us) = store.get_block_uncles(&hash) {
                    for u in us.data().into_iter() {
                        ids_set.extend(u.proposals().into_iter());
                    }
                }
                proposal_ids.insert(bn, ids_set);
            }
        }
        let dummy_proposals = ProposalView::default();
        let (_, proposals) = proposal_ids.finalize(&dummy_proposals, tip_number);
        (proposal_ids, proposals)
    }

    pub(crate) fn init_store(
        store: &ChainDB,
        consensus: &Consensus,
    ) -> Result<(HeaderView, EpochExt), Error> {
        match store
            .get_tip_header()
            .and_then(|header| store.get_current_epoch_ext().map(|epoch| (header, epoch)))
        {
            Some((tip_header, epoch)) => {
                if let Some(genesis_hash) = store.get_block_hash(0) {
                    let expect_genesis_hash = consensus.genesis_hash();
                    if genesis_hash == expect_genesis_hash {
                        Ok((tip_header, epoch))
                    } else {
                        Err(SpecError::GenesisMismatch {
                            expected: expect_genesis_hash,
                            actual: genesis_hash,
                        }
                        .into())
                    }
                } else {
                    Err(InternalErrorKind::Database
                        .reason("genesis does not exist in database")
                        .into())
                }
            }
            None => store.init(&consensus).map(|_| {
                (
                    consensus.genesis_block().header(),
                    consensus.genesis_epoch_ext().to_owned(),
                )
            }),
        }
    }

    pub fn tx_pool_controller(&self) -> &TxPoolController {
        &self.tx_pool_controller
    }

    pub fn txs_verify_cache(&self) -> Arc<TokioRwLock<TxVerifyCache>> {
        Arc::clone(&self.txs_verify_cache)
    }

    pub fn notify_controller(&self) -> &NotifyController {
        &self.notify_controller
    }

    pub fn snapshot(&self) -> Guard<Arc<Snapshot>> {
        self.snapshot_mgr.load()
    }

    pub fn store_snapshot(&self, snapshot: Arc<Snapshot>) {
        self.snapshot_mgr.store(snapshot)
    }

    pub fn refresh_snapshot(&self) {
        let new = self.snapshot().refresh(self.store.get_snapshot());
        self.store_snapshot(Arc::new(new));
    }

    pub fn new_snapshot(
        &self,
        tip_header: HeaderView,
        total_difficulty: U256,
        epoch_ext: EpochExt,
        proposals: ProposalView,
    ) -> Arc<Snapshot> {
        Arc::new(Snapshot::new(
            tip_header,
            total_difficulty,
            epoch_ext,
            self.store.get_snapshot(),
            proposals,
            Arc::clone(&self.consensus),
        ))
    }

    pub fn consensus(&self) -> &Consensus {
        &self.consensus
    }

    pub fn genesis_hash(&self) -> Byte32 {
        self.consensus.genesis_hash()
    }

    pub fn store(&self) -> &ChainDB {
        &self.store
    }
}

pub struct SharedBuilder {
    db: RocksDB,
    consensus: Option<Consensus>,
    tx_pool_config: Option<TxPoolConfig>,
    store_config: Option<StoreConfig>,
    block_assembler_config: Option<BlockAssemblerConfig>,
    notify_config: Option<NotifyConfig>,
    migrations: Migrations,
}

impl Default for SharedBuilder {
    fn default() -> Self {
        SharedBuilder {
            db: RocksDB::open_tmp(COLUMNS),
            consensus: None,
            tx_pool_config: None,
            notify_config: None,
            store_config: None,
            block_assembler_config: None,
            migrations: Migrations::default(),
        }
    }
}

const INIT_DB_VERSION: &str = "20191127135521";

impl SharedBuilder {
    pub fn with_db_config(config: &DBConfig) -> Self {
        let db = RocksDB::open(config, COLUMNS);
        let mut migrations = Migrations::default();
        migrations.add_migration(Box::new(DefaultMigration::new(INIT_DB_VERSION)));
        migrations.add_migration(Box::new(migrations::ChangeMoleculeTableToStruct));
<<<<<<< HEAD
        #[cfg(feature = "test-migration")]
        {
            let intervals = &[1000, 2000, 4000, 8000, 8000, 4000, 2000, 1000]; // 30 seconds
            let migration =
                migrations::DummyMigration::new("dummy migration", "20990101000000", intervals);
            migrations.add_migration(Box::new(migration));
        }
=======
        migrations.add_migration(Box::new(migrations::CellMigration));
>>>>>>> 636f3798

        SharedBuilder {
            db,
            consensus: None,
            tx_pool_config: None,
            notify_config: None,
            store_config: None,
            block_assembler_config: None,
            migrations,
        }
    }
}

impl SharedBuilder {
    pub fn consensus(mut self, value: Consensus) -> Self {
        self.consensus = Some(value);
        self
    }

    pub fn tx_pool_config(mut self, config: TxPoolConfig) -> Self {
        self.tx_pool_config = Some(config);
        self
    }

    pub fn notify_config(mut self, config: NotifyConfig) -> Self {
        self.notify_config = Some(config);
        self
    }

    pub fn store_config(mut self, config: StoreConfig) -> Self {
        self.store_config = Some(config);
        self
    }

    pub fn block_assembler_config(mut self, config: Option<BlockAssemblerConfig>) -> Self {
        self.block_assembler_config = config;
        self
    }

    pub fn build(self) -> Result<(Shared, ProposalTable), Error> {
        let consensus = self.consensus.unwrap_or_else(Consensus::default);
        let tx_pool_config = self.tx_pool_config.unwrap_or_else(Default::default);
        let notify_config = self.notify_config.unwrap_or_else(Default::default);
        let store_config = self.store_config.unwrap_or_else(Default::default);
        let db = self.migrations.migrate(self.db)?;
        let store = ChainDB::new(db, store_config);

        Shared::init(
            store,
            consensus,
            tx_pool_config,
            notify_config,
            self.block_assembler_config,
        )
    }
}<|MERGE_RESOLUTION|>--- conflicted
+++ resolved
@@ -234,7 +234,7 @@
         let mut migrations = Migrations::default();
         migrations.add_migration(Box::new(DefaultMigration::new(INIT_DB_VERSION)));
         migrations.add_migration(Box::new(migrations::ChangeMoleculeTableToStruct));
-<<<<<<< HEAD
+        migrations.add_migration(Box::new(migrations::CellMigration));
         #[cfg(feature = "test-migration")]
         {
             let intervals = &[1000, 2000, 4000, 8000, 8000, 4000, 2000, 1000]; // 30 seconds
@@ -242,9 +242,6 @@
                 migrations::DummyMigration::new("dummy migration", "20990101000000", intervals);
             migrations.add_migration(Box::new(migration));
         }
-=======
-        migrations.add_migration(Box::new(migrations::CellMigration));
->>>>>>> 636f3798
 
         SharedBuilder {
             db,
