[package]
name = "ckb-shared"
version = "0.37.0-pre"
authors = ["Nervos Core Dev <dev@nervos.org>"]
edition = "2018"
license = "MIT"

[dependencies]
ckb-types = { path = "../util/types" }
ckb-chain-spec = { path = "../spec" }
ckb-store = { path = "../store" }
ckb-db = { path = "../db" }
ckb-proposal-table = { path = "../util/proposal-table" }
arc-swap = "0.4"
ckb-error = { path = "../error" }
ckb-snapshot = { path = "../util/snapshot" }
ckb-tx-pool = { path = "../tx-pool" }
ckb-verification = { path = "../verification" }
ckb-notify = { path = "../notify" }
ckb-app-config = { path = "../util/app-config" }
ckb-db-migration = { path = "../db-migration" }
<<<<<<< HEAD

[features]
default = []
# This feature is only for test in development phase.
# The executable with this feature will corrupt ckb data.
# Don't enable it until you understand this feature clearly.
test-migration = []
=======
ckb-chain-iter = { path = "../util/chain-iter" }
>>>>>>> 636f3798
<|MERGE_RESOLUTION|>--- conflicted
+++ resolved
@@ -19,14 +19,11 @@
 ckb-notify = { path = "../notify" }
 ckb-app-config = { path = "../util/app-config" }
 ckb-db-migration = { path = "../db-migration" }
-<<<<<<< HEAD
+ckb-chain-iter = { path = "../util/chain-iter" }
 
 [features]
 default = []
 # This feature is only for test in development phase.
 # The executable with this feature will corrupt ckb data.
 # Don't enable it until you understand this feature clearly.
-test-migration = []
-=======
-ckb-chain-iter = { path = "../util/chain-iter" }
->>>>>>> 636f3798
+test-migration = []