[package]
name = "ckb-occupied-capacity-macros"
<<<<<<< HEAD
version = "0.113.1"
=======
version = "0.114.0"
>>>>>>> 0c8711e8
authors = ["Nervos Core Dev <dev@nervos.org>"]
edition = "2021"
license = "MIT"
description = "TODO(doc): @keroro520 crate description"
homepage = "https://github.com/nervosnetwork/ckb"
repository = "https://github.com/nervosnetwork/ckb"

[lib]
proc-macro = true

[dependencies]
quote = "1.0"
syn = "1.0"
<<<<<<< HEAD
ckb-occupied-capacity-core = { path = "../core", version = "= 0.113.1" }
=======
ckb-occupied-capacity-core = { path = "../core", version = "= 0.114.0" }
>>>>>>> 0c8711e8
<|MERGE_RESOLUTION|>--- conflicted
+++ resolved
@@ -1,10 +1,6 @@
 [package]
 name = "ckb-occupied-capacity-macros"
-<<<<<<< HEAD
-version = "0.113.1"
-=======
 version = "0.114.0"
->>>>>>> 0c8711e8
 authors = ["Nervos Core Dev <dev@nervos.org>"]
 edition = "2021"
 license = "MIT"
@@ -18,8 +14,4 @@
 [dependencies]
 quote = "1.0"
 syn = "1.0"
-<<<<<<< HEAD
-ckb-occupied-capacity-core = { path = "../core", version = "= 0.113.1" }
-=======
-ckb-occupied-capacity-core = { path = "../core", version = "= 0.114.0" }
->>>>>>> 0c8711e8
+ckb-occupied-capacity-core = { path = "../core", version = "= 0.114.0" }