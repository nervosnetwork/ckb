[package]
name = "ckb-crypto"
<<<<<<< HEAD
version = "0.40.0"
=======
version = "0.41.0"
>>>>>>> d3a609a8
license = "MIT"
authors = ["Nervos Core Dev <dev@nervos.org>"]
edition = "2018"
description = "The ckb crypto util"
homepage = "https://github.com/nervosnetwork/ckb"
repository = "https://github.com/nervosnetwork/ckb"

[dependencies]
<<<<<<< HEAD
ckb-fixed-hash = { path = "../fixed-hash", version = "= 0.40.0" }
=======
ckb-fixed-hash = { path = "../fixed-hash", version = "= 0.41.0" }
>>>>>>> d3a609a8
lazy_static = "1.3"
secp256k1 = { version = "0.19", features = ["recovery"], optional = true }
thiserror = "1.0.22"
rand = { version = "0.7", features = ["small_rng"] }
faster-hex = "0.4"

[features]
default = [ "secp" ]
secp = ["secp256k1"]<|MERGE_RESOLUTION|>--- conflicted
+++ resolved
@@ -1,10 +1,6 @@
 [package]
 name = "ckb-crypto"
-<<<<<<< HEAD
-version = "0.40.0"
-=======
 version = "0.41.0"
->>>>>>> d3a609a8
 license = "MIT"
 authors = ["Nervos Core Dev <dev@nervos.org>"]
 edition = "2018"
@@ -13,11 +9,7 @@
 repository = "https://github.com/nervosnetwork/ckb"
 
 [dependencies]
-<<<<<<< HEAD
-ckb-fixed-hash = { path = "../fixed-hash", version = "= 0.40.0" }
-=======
 ckb-fixed-hash = { path = "../fixed-hash", version = "= 0.41.0" }
->>>>>>> d3a609a8
 lazy_static = "1.3"
 secp256k1 = { version = "0.19", features = ["recovery"], optional = true }
 thiserror = "1.0.22"
