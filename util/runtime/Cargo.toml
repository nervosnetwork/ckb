--- conflicted
+++ resolved
@@ -1,10 +1,6 @@
 [package]
 name = "ckb-async-runtime"
-<<<<<<< HEAD
-version = "0.113.1"
-=======
 version = "0.114.0"
->>>>>>> 0c8711e8
 license = "MIT"
 authors = ["Nervos Core Dev <dev@nervos.org>"]
 edition = "2021"
@@ -14,10 +10,5 @@
 
 [dependencies]
 tokio = { version = "1", features = ["full"] }
-<<<<<<< HEAD
-ckb-logger = { path = "../logger", version = "= 0.113.1" }
-ckb-spawn = {  path = "../spawn", version = "= 0.113.1" }
-=======
 ckb-logger = { path = "../logger", version = "= 0.114.0" }
-ckb-spawn = {  path = "../spawn", version = "= 0.114.0" }
->>>>>>> 0c8711e8
+ckb-spawn = {  path = "../spawn", version = "= 0.114.0" }