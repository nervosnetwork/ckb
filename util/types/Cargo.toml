--- conflicted
+++ resolved
@@ -9,21 +9,14 @@
 repository = "https://github.com/nervosnetwork/ckb"
 
 [dependencies]
-<<<<<<< HEAD
-molecule = "=0.7.5"
+molecule = "0.8"
 ckb-fixed-hash = { path = "../fixed-hash", version = "= 0.117.0-rc3" }
-numext-fixed-uint = { version = "0.1", features = ["support_rand", "support_heapsize", "support_serde"] }
-bytes = { version="1", features = ["serde"] }
-=======
-molecule = "0.8"
-ckb-fixed-hash = { path = "../fixed-hash", version = "= 0.117.0-pre" }
 numext-fixed-uint = { version = "0.1", features = [
     "support_rand",
     "support_heapsize",
     "support_serde",
 ] }
 bytes = { version = "1", features = ["serde"] }
->>>>>>> 2c3cfb9f
 merkle-cbt = "0.3"
 ckb-occupied-capacity = { path = "../occupied-capacity", version = "= 0.117.0-rc3" }
 ckb-hash = { path = "../hash", version = "= 0.117.0-rc3" }
