[package]
name = "ckb-gen-types"
version = "0.117.0-rc3"
authors = ["Nervos Core Dev <dev@nervos.org>"]
edition = "2021"
license = "MIT"
description = "Provides the generated types for CKB."
homepage = "https://github.com/nervosnetwork/ckb"
repository = "https://github.com/nervosnetwork/ckb"

[dev-dependencies]
ckb-hash = { path = "../hash", version = "= 0.117.0-rc3" }

[features]
default = ["std"]
# Enable the `calc-hash` extension for CKB contract development in `no-std` env
calc-hash = ["ckb-hash/ckb-contract"]
# Enable the `check-data` extension for CKB contract development in `no-std` env
check-data = []
# Enable the `serialized-size` extension for CKB contract development in `no-std` env
serialized-size = ["calc-hash"]
# Enable all in `std` env
std = [
    "molecule/std",
    "ckb-hash/default",
    "ckb-fixed-hash",
    "ckb-error",
    "ckb-occupied-capacity",
    "numext-fixed-uint",
]

[dependencies]
cfg-if = "1.0"
<<<<<<< HEAD
molecule = { version = "0.7.5", default-features = false }
ckb-hash = { path = "../hash", version = "= 0.117.0-rc3", default-features = false, optional = true }
ckb-fixed-hash = { path = "../fixed-hash", version = "= 0.117.0-rc3", optional = true }
ckb-error = { path = "../../error", version = "= 0.117.0-rc3", optional = true }
ckb-occupied-capacity = { path = "../occupied-capacity", version = "= 0.117.0-rc3", optional = true }
numext-fixed-uint = { version = "0.1", features = ["support_rand", "support_heapsize", "support_serde"], optional = true }
=======
molecule = { version = "0.8", default-features = false }
ckb-hash = { path = "../hash", version = "= 0.117.0-pre", default-features = false, optional = true }
ckb-fixed-hash = { path = "../fixed-hash", version = "= 0.117.0-pre", optional = true }
ckb-error = { path = "../../error", version = "= 0.117.0-pre", optional = true }
ckb-occupied-capacity = { path = "../occupied-capacity", version = "= 0.117.0-pre", optional = true }
numext-fixed-uint = { version = "0.1", features = [
    "support_rand",
    "support_heapsize",
    "support_serde",
], optional = true }
>>>>>>> 2c3cfb9f
<|MERGE_RESOLUTION|>--- conflicted
+++ resolved
@@ -31,22 +31,13 @@
 
 [dependencies]
 cfg-if = "1.0"
-<<<<<<< HEAD
-molecule = { version = "0.7.5", default-features = false }
+molecule = { version = "0.8", default-features = false }
 ckb-hash = { path = "../hash", version = "= 0.117.0-rc3", default-features = false, optional = true }
 ckb-fixed-hash = { path = "../fixed-hash", version = "= 0.117.0-rc3", optional = true }
 ckb-error = { path = "../../error", version = "= 0.117.0-rc3", optional = true }
 ckb-occupied-capacity = { path = "../occupied-capacity", version = "= 0.117.0-rc3", optional = true }
-numext-fixed-uint = { version = "0.1", features = ["support_rand", "support_heapsize", "support_serde"], optional = true }
-=======
-molecule = { version = "0.8", default-features = false }
-ckb-hash = { path = "../hash", version = "= 0.117.0-pre", default-features = false, optional = true }
-ckb-fixed-hash = { path = "../fixed-hash", version = "= 0.117.0-pre", optional = true }
-ckb-error = { path = "../../error", version = "= 0.117.0-pre", optional = true }
-ckb-occupied-capacity = { path = "../occupied-capacity", version = "= 0.117.0-pre", optional = true }
 numext-fixed-uint = { version = "0.1", features = [
     "support_rand",
     "support_heapsize",
     "support_serde",
-], optional = true }
->>>>>>> 2c3cfb9f
+], optional = true }