/// Get default assume valid targets

/// mainnet
pub mod mainnet {
<<<<<<< HEAD
    /// Default assume valid target for mainnet, expect to be a block 60 days ago.
    ///
    /// Need to update when CKB's new release
    /// in mainnet: the 60 days ago block is:
    /// height: 14502091
    /// hash: 0x16b0d58543751a21c2cdb7be5d7077fbbcbc2097031e8c72b24dc5bd02a492f9
    /// date: Fri Nov  8 02:26:34 PM CST 2024
    /// you can view this block in https://explorer.nervos.org/block/0x16b0d58543751a21c2cdb7be5d7077fbbcbc2097031e8c72b24dc5bd02a492f9
    pub const DEFAULT_ASSUME_VALID_TARGET: &str =
        "0x16b0d58543751a21c2cdb7be5d7077fbbcbc2097031e8c72b24dc5bd02a492f9";
=======
    use crate::latest_assume_valid_target;

    /// get mainnet related default assume valid targets
    pub fn default_assume_valid_targets() -> Vec<&'static str> {
        vec![
            // height: 500000; https://explorer.nervos.org/block/0xb72f4d9758a36a2f9d4b8aea5a11d232e3e48332b76ec350f0a375fac10317a4
            "0xb72f4d9758a36a2f9d4b8aea5a11d232e3e48332b76ec350f0a375fac10317a4",
            // height: 1000000; https://explorer.nervos.org/block/0x7544e2a9db2054fbe42215ece2e5d31f175972cfeccaa7597c8ff3ec5c8b7d67
            "0x7544e2a9db2054fbe42215ece2e5d31f175972cfeccaa7597c8ff3ec5c8b7d67",
            // height: 2000000; https://explorer.nervos.org/block/0xc0c1ca7dcfa5862b9d2afeb5ea94db14744b8146c9005982879030f01e1f47cb
            "0xc0c1ca7dcfa5862b9d2afeb5ea94db14744b8146c9005982879030f01e1f47cb",
            // height: 3000000; https://explorer.nervos.org/block/0x36ff0ea1100e7892367b5004a362780c14c85fc2812bb6bd511e1c3a131c3fda
            "0x36ff0ea1100e7892367b5004a362780c14c85fc2812bb6bd511e1c3a131c3fda",
            // height: 4000000; https://explorer.nervos.org/block/0xcd925c9baa8c3110980546c916dad122dc69111780e49b50c3bb407ab7b6aa1c
            "0xcd925c9baa8c3110980546c916dad122dc69111780e49b50c3bb407ab7b6aa1c",
            // height: 5000000; https://explorer.nervos.org/block/0x10898dd0307ef95e9086794ae7070d2f960725d1dd1e0800044eb8d8b2547da6
            "0x10898dd0307ef95e9086794ae7070d2f960725d1dd1e0800044eb8d8b2547da6",
            // height: 6000000; https://explorer.nervos.org/block/0x0d78219b6972c21f33350958882da3e961c2ebbddc4521bf45ee47139b331333
            "0x0d78219b6972c21f33350958882da3e961c2ebbddc4521bf45ee47139b331333",
            // height: 7000000; https://explorer.nervos.org/block/0x1c280be16bf3366cf890cd5a8c5dc4eeed8c6ddeeb988a482d7feabb3bd014c6
            "0x1c280be16bf3366cf890cd5a8c5dc4eeed8c6ddeeb988a482d7feabb3bd014c6",
            // height: 8000000; https://explorer.nervos.org/block/0x063ccfcdbad01922792914f0bd61e47930bbb4a531f711013a24210638c0174a
            "0x063ccfcdbad01922792914f0bd61e47930bbb4a531f711013a24210638c0174a",
            // height: 9000000; https://explorer.nervos.org/block/0xcf95c190a0054ce2404ad70d9befb5ec78579dd0a9ddb95776c5ac1bc5ddeed1
            "0xcf95c190a0054ce2404ad70d9befb5ec78579dd0a9ddb95776c5ac1bc5ddeed1",
            // height: 10000000; https://explorer.nervos.org/block/0xe784f617bf1e13a3ac1a564e361b7e6298364193246e11cd328243f329f3592d
            "0xe784f617bf1e13a3ac1a564e361b7e6298364193246e11cd328243f329f3592d",
            // height: 11000000; https://explorer.nervos.org/block/0xe9b97767424dd04aa65a1f7ad562b0faf8dd0fbf2a213d1586ea7969160f5996
            "0xe9b97767424dd04aa65a1f7ad562b0faf8dd0fbf2a213d1586ea7969160f5996",
            // height: 12000000; https://explorer.nervos.org/block/0x2210a9bd5a292888f79ec7547ac3ea79c731df8bfe2049934f3206cabdc07f54
            "0x2210a9bd5a292888f79ec7547ac3ea79c731df8bfe2049934f3206cabdc07f54",
            // height: 13000000; https://explorer.nervos.org/block/0xcffc6a0a1f363db8fdbe2fea916ab5cd8851dd479bc04003dab88c9379dca1d0
            "0xcffc6a0a1f363db8fdbe2fea916ab5cd8851dd479bc04003dab88c9379dca1d0",
            // height: 14000000; https://explorer.nervos.org/block/0xf283cacaa21556957b9621b8ac303a0b2c06434c26a1b53b1e590219d2c7313a
            "0xf283cacaa21556957b9621b8ac303a0b2c06434c26a1b53b1e590219d2c7313a",
            latest_assume_valid_target::mainnet::DEFAULT_ASSUME_VALID_TARGET,
        ]
    }
>>>>>>> b44d2d27
}

/// testnet
pub mod testnet {
<<<<<<< HEAD
    /// Default assume valid target for testnet, expect to be a block 60 days ago.
    ///
    /// Need to update when CKB's new release
    /// in testnet: the 60 days ago block is:
    /// height: 15166546
    /// hash: 0x4400bcbdf652827f21e86ca88d50aa0ac3340968ff19eba6b183fd95164bc8f8
    /// date: Fri Nov  8 02:27:19 PM CST 2024
    /// you can view this block in https://pudge.explorer.nervos.org/block/0x4400bcbdf652827f21e86ca88d50aa0ac3340968ff19eba6b183fd95164bc8f8
    pub const DEFAULT_ASSUME_VALID_TARGET: &str =
        "0x4400bcbdf652827f21e86ca88d50aa0ac3340968ff19eba6b183fd95164bc8f8";
=======
    use crate::latest_assume_valid_target;

    /// get testnet related default assume valid targets
    pub fn default_assume_valid_targets() -> Vec<&'static str> {
        vec![
            // height: 500000; https://testnet.explorer.nervos.org/block/0xf9c73f3db9a7c6707c3c6800a9a0dbd5a2edf69e3921832f65275dcd71f7871c
            "0xf9c73f3db9a7c6707c3c6800a9a0dbd5a2edf69e3921832f65275dcd71f7871c",
            // height: 1000000; https://testnet.explorer.nervos.org/block/0x935a48f2660fd141121114786edcf17ef5789c6c2fe7aca04ea27813b30e1fa3
            "0x935a48f2660fd141121114786edcf17ef5789c6c2fe7aca04ea27813b30e1fa3",
            // height: 2000000; https://testnet.explorer.nervos.org/block/0xf4d1648131b7bc4a0c9dbc442d240395c89a0c77b0cc197dce8794cd93669b32
            "0xf4d1648131b7bc4a0c9dbc442d240395c89a0c77b0cc197dce8794cd93669b32",
            // height: 3000000; https://testnet.explorer.nervos.org/block/0x1d1bd2a6a50d9532b7131c5d0b05c006fb354a0341a504e54eaf39b27acc620d
            "0x1d1bd2a6a50d9532b7131c5d0b05c006fb354a0341a504e54eaf39b27acc620d",
            // height: 4000000; https://testnet.explorer.nervos.org/block/0xb33c0e0a649003ab65062e93a3126a2235f6e7c3ca1b16fe9938816d846bb14f
            "0xb33c0e0a649003ab65062e93a3126a2235f6e7c3ca1b16fe9938816d846bb14f",
            // height: 5000000; https://testnet.explorer.nervos.org/block/0xff4f979d8ab597a5836c533828d5253021c05f2614470fd8a4df7724ff8ec5e1
            "0xff4f979d8ab597a5836c533828d5253021c05f2614470fd8a4df7724ff8ec5e1",
            // height: 6000000; https://testnet.explorer.nervos.org/block/0xfdb427f18e03cee68947609db1f592ee2651181528da35fb62b64d4d4d5d749a
            "0xfdb427f18e03cee68947609db1f592ee2651181528da35fb62b64d4d4d5d749a",
            // height: 7000000; https://testnet.explorer.nervos.org/block/0xf9e1c6398f524c10b358dca7e000f59992004fda68c801453ed4da06bc3c6ecc
            "0xf9e1c6398f524c10b358dca7e000f59992004fda68c801453ed4da06bc3c6ecc",
            // height: 8000000; https://testnet.explorer.nervos.org/block/0x2be0f327e78032f495f90da159883da84f2efd5025fde106a6a7590b8fca6647
            "0x2be0f327e78032f495f90da159883da84f2efd5025fde106a6a7590b8fca6647",
            // height: 9000000; https://testnet.explorer.nervos.org/block/0xba1e8db7d162445979f2c73392208b882ea01c7627a8a98be82789d6f130ce35
            "0xba1e8db7d162445979f2c73392208b882ea01c7627a8a98be82789d6f130ce35",
            // height: 10000000; https://testnet.explorer.nervos.org/block/0xf64c95cfa813e0aa1ae2e0e28af4723134263c9862979c953842511381b7d8c6
            "0xf64c95cfa813e0aa1ae2e0e28af4723134263c9862979c953842511381b7d8c6",
            // height: 11000000; https://testnet.explorer.nervos.org/block/0x0a9e4de75031163fefc5e7c0d40adadb2d7cb23eb9b1b2dae46872e921f4bcf1
            "0x0a9e4de75031163fefc5e7c0d40adadb2d7cb23eb9b1b2dae46872e921f4bcf1",
            // height: 12000000; https://testnet.explorer.nervos.org/block/0x9f24177a181798b7ad63dfc8e0b89fe0ce60c099e86743675070f428ca1037b4
            "0x9f24177a181798b7ad63dfc8e0b89fe0ce60c099e86743675070f428ca1037b4",
            // height: 13000000; https://testnet.explorer.nervos.org/block/0xc884fb5ca8cc2acddf6ce4888dc7fe0f583bb0dd4f80c5be31bed87268b1ca2f
            "0xc884fb5ca8cc2acddf6ce4888dc7fe0f583bb0dd4f80c5be31bed87268b1ca2f",
            // height: 14000000; https://testnet.explorer.nervos.org/block/0xfb7da0ff926540463e3a9168cf0cd73113c24e4692a561525554c87c62aa3475
            "0xfb7da0ff926540463e3a9168cf0cd73113c24e4692a561525554c87c62aa3475",
            latest_assume_valid_target::testnet::DEFAULT_ASSUME_VALID_TARGET,
        ]
    }
>>>>>>> b44d2d27
}<|MERGE_RESOLUTION|>--- conflicted
+++ resolved
@@ -2,18 +2,6 @@
 
 /// mainnet
 pub mod mainnet {
-<<<<<<< HEAD
-    /// Default assume valid target for mainnet, expect to be a block 60 days ago.
-    ///
-    /// Need to update when CKB's new release
-    /// in mainnet: the 60 days ago block is:
-    /// height: 14502091
-    /// hash: 0x16b0d58543751a21c2cdb7be5d7077fbbcbc2097031e8c72b24dc5bd02a492f9
-    /// date: Fri Nov  8 02:26:34 PM CST 2024
-    /// you can view this block in https://explorer.nervos.org/block/0x16b0d58543751a21c2cdb7be5d7077fbbcbc2097031e8c72b24dc5bd02a492f9
-    pub const DEFAULT_ASSUME_VALID_TARGET: &str =
-        "0x16b0d58543751a21c2cdb7be5d7077fbbcbc2097031e8c72b24dc5bd02a492f9";
-=======
     use crate::latest_assume_valid_target;
 
     /// get mainnet related default assume valid targets
@@ -52,23 +40,10 @@
             latest_assume_valid_target::mainnet::DEFAULT_ASSUME_VALID_TARGET,
         ]
     }
->>>>>>> b44d2d27
 }
 
 /// testnet
 pub mod testnet {
-<<<<<<< HEAD
-    /// Default assume valid target for testnet, expect to be a block 60 days ago.
-    ///
-    /// Need to update when CKB's new release
-    /// in testnet: the 60 days ago block is:
-    /// height: 15166546
-    /// hash: 0x4400bcbdf652827f21e86ca88d50aa0ac3340968ff19eba6b183fd95164bc8f8
-    /// date: Fri Nov  8 02:27:19 PM CST 2024
-    /// you can view this block in https://pudge.explorer.nervos.org/block/0x4400bcbdf652827f21e86ca88d50aa0ac3340968ff19eba6b183fd95164bc8f8
-    pub const DEFAULT_ASSUME_VALID_TARGET: &str =
-        "0x4400bcbdf652827f21e86ca88d50aa0ac3340968ff19eba6b183fd95164bc8f8";
-=======
     use crate::latest_assume_valid_target;
 
     /// get testnet related default assume valid targets
@@ -107,5 +82,4 @@
             latest_assume_valid_target::testnet::DEFAULT_ASSUME_VALID_TARGET,
         ]
     }
->>>>>>> b44d2d27
 }