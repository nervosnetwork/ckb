--- conflicted
+++ resolved
@@ -22,12 +22,8 @@
 use self::transactions_process::TransactionsProcess;
 use crate::types::{ActiveChain, SyncShared, post_sync_process};
 use crate::utils::{
-<<<<<<< HEAD
-    MetricDirection, metric_ckb_message_bytes, quick_send_message_to, send_message_to,
-=======
     MetricDirection, async_quick_send_message_to, async_send_message_to, metric_ckb_message_bytes,
     send_block_proposals,
->>>>>>> 88f620cc
 };
 use crate::{Status, StatusCode};
 use ckb_chain::VerifyResult;
@@ -246,26 +242,6 @@
                     Ok(fresh_proposals) => fresh_proposals.into_iter().unique().collect(),
                 };
 
-<<<<<<< HEAD
-        let to_ask_proposals: Vec<ProposalShortId> = self
-            .shared()
-            .state()
-            .insert_inflight_proposals(fresh_proposals.clone(), block_hash_and_number.number)
-            .into_iter()
-            .zip(fresh_proposals)
-            .filter_map(|(firstly_in, id)| if firstly_in { Some(id) } else { None })
-            .collect();
-        if !to_ask_proposals.is_empty() {
-            let content = packed::GetBlockProposal::new_builder()
-                .block_hash(block_hash_and_number.hash)
-                .proposals(to_ask_proposals.clone())
-                .build();
-            let message = packed::RelayMessage::new_builder().set(content).build();
-            if !quick_send_message_to(nc, peer, &message).is_ok() {
-                self.shared()
-                    .state()
-                    .remove_inflight_proposals(&to_ask_proposals);
-=======
             let to_ask_proposals: Vec<ProposalShortId> = shared
                 .state()
                 .insert_inflight_proposals(fresh_proposals.clone(), block_hash_and_number.number)
@@ -285,7 +261,6 @@
                 {
                     shared.state().remove_inflight_proposals(&to_ask_proposals);
                 }
->>>>>>> 88f620cc
             }
         });
     }
@@ -600,25 +575,6 @@
             }
         }
 
-<<<<<<< HEAD
-        let send_block_proposals =
-            |nc: &dyn CKBProtocolContext, peer_index: PeerIndex, txs: Vec<packed::Transaction>| {
-                let content = packed::BlockProposal::new_builder()
-                    .transactions(txs)
-                    .build();
-                let message = packed::RelayMessage::new_builder().set(content).build();
-                let status = quick_send_message_to(nc, peer_index, &message);
-                if !status.is_ok() {
-                    ckb_logger::error!(
-                        "send RelayBlockProposal to {}, status: {:?}",
-                        peer_index,
-                        status
-                    );
-                }
-            };
-
-=======
->>>>>>> 88f620cc
         let mut relay_bytes = 0;
         let mut relay_proposals = Vec::new();
         for (peer_index, txs) in peer_txs {
