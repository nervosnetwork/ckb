#!/usr/bin/env bash

set -e
set -u
[ -n "${DEBUG:-}" ] && set -x || true

CRATES="$(cat Cargo.toml | sed -n -e '1, /^members/d' -e '/^\]$/, $d' -e 's/.*["'\'']\(.*\)["'\''].*/\1/p')"
RUST_VERSION="$(sed -n 's/channel = "\(.*\)"/\1/p' rust-toolchain.toml)"

retry_cargo_publish() {
  # Ignore dev dependencies
  rm -f Cargo.toml.bak
  sed -i.bak \
    -e '/^\[dev-dependencies\]/, /^\[/ { /^[^\[]/d }' \
    -e '/# dev-feature$/d' \
    -e '/^ckb-test\.workspace/d' \
<<<<<<< HEAD
    -e '/^ckb-test\.workspace/d' \
=======
>>>>>>> 154e9e33
    -e '/^ckb-test = .*version/d' \
    Cargo.toml

  local RETRIES=5
  local INTERVAL=2
  local EXITSTATUS=127
  while [ $RETRIES != 0 ]; do
    cargo publish --allow-dirty "$@" 2>&1 | tee cargo-publish.log
    if [ ${PIPESTATUS[0]} = 0 ]; then
      RETRIES=0
      EXITSTATUS=
    else
      if grep -q 'crate .* is already uploaded' cargo-publish.log; then
        echo "==> Skip already uploaded version"
        RETRIES=0
        EXITSTATUS=
      else
        echo "=> retrying in $INTERVAL seconds ..."
        sleep $INTERVAL
        INTERVAL=$((INTERVAL * 2))
        RETRIES=$((RETRIES - 1))
      fi
    fi
  done

  rm -f cargo-publish.log
  git clean -f README.md
  if [ -f Cargo.toml.bak ]; then
    mv -f Cargo.toml.bak Cargo.toml
  fi

  if [ -n "$EXITSTATUS" ]; then
    mv -f Cargo.lock.bak Cargo.lock
    exit "$EXITSTATUS"
  fi
}

generate_readme() {
  CRATE_DESCRIPTION="$(sed -n -e '/^description\s*=\s*"""/,/^"""/p' -e 's/description\s*=\s*"\([^"].*\)"$/\1/p' Cargo.toml | grep -v '"""$')"
  CRATE_NAME="$(sed -n -e 's/name\s*=\s*"\([^"].*\)"$/\1/p' Cargo.toml)"

  echo "# $CRATE_NAME" >README.md
  echo >>README.md
  echo "This crate is a component of [ckb](https://github.com/nervosnetwork/ckb)." >>README.md
  echo >>README.md
  echo "$CRATE_DESCRIPTION" >>README.md
  echo >>README.md
  echo '## Minimum Supported Rust Version policy (MSRV)' >>README.md
  echo >>README.md
  echo "This crate's minimum supported rustc version is $RUST_VERSION" >>README.md
}

cp -f Cargo.lock Cargo.lock.bak

PUBLISH_FROM="${CKB_PUBLISH_FROM:-}"
YANK="${CKB_YANK:-}"
SKIP=false
if [ -n "$PUBLISH_FROM" ]; then
  SKIP=true
fi

for crate_dir in $CRATES; do
  case "$crate_dir" in
    benches | util/test-chain-utils | test)
      # ignore
      ;;
    *)
      if [ "$crate_dir" = "$PUBLISH_FROM" ]; then
        SKIP=false
      fi
      if [ "$SKIP" = true ]; then
        echo "=> skip $crate_dir"
      elif [ -n "$YANK" ]; then
        echo "=> yank $crate_dir"
        pushd "$crate_dir"
        cargo yank --vers "$YANK"
        popd
      else
        echo "=> publish $crate_dir"
        pushd "$crate_dir"
        git clean -f README.md
        if ! [ -f README.md ]; then
          generate_readme
        fi
        retry_cargo_publish "$@"
        popd
        rm -rf target/package/*
      fi
      ;;
  esac
done

if [ -n "$YANK" ]; then
  cargo yank --vers "$YANK"
else
  retry_cargo_publish "$@"
  mv -f Cargo.lock.bak Cargo.lock
fi<|MERGE_RESOLUTION|>--- conflicted
+++ resolved
@@ -14,10 +14,6 @@
     -e '/^\[dev-dependencies\]/, /^\[/ { /^[^\[]/d }' \
     -e '/# dev-feature$/d' \
     -e '/^ckb-test\.workspace/d' \
-<<<<<<< HEAD
-    -e '/^ckb-test\.workspace/d' \
-=======
->>>>>>> 154e9e33
     -e '/^ckb-test = .*version/d' \
     Cargo.toml
 
