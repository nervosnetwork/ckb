--- conflicted
+++ resolved
@@ -183,7 +183,6 @@
 ckb-store = { path = "store", version = "=0.201.0-rc1" }
 ckb-sync = { path = "sync", version = "=0.201.0-rc1" }
 ckb-system-scripts = "=0.5.4"
-<<<<<<< HEAD
 ckb-systemtime = { path = "util/systemtime", version = "=0.201.0-rc1" }
 ckb-test-chain-utils = { path = "util/test-chain-utils", version = "=0.201.0-rc1" }
 ckb-traits = { path = "traits", version = "=0.201.0-rc1" }
@@ -193,19 +192,7 @@
 ckb-verification = { path = "verification", version = "=0.201.0-rc1" }
 ckb-verification-contextual = { path = "verification/contextual", version = "=0.201.0-rc1" }
 ckb-verification-traits = { path = "verification/traits", version = "=0.201.0-rc1" }
-ckb-vm = { version = "=0.24.13", default-features = false }
-=======
-ckb-systemtime = { path = "util/systemtime", version = "=0.201.0-pre" }
-ckb-test-chain-utils = { path = "util/test-chain-utils", version = "=0.201.0-pre" }
-ckb-traits = { path = "traits", version = "=0.201.0-pre" }
-ckb-tx-pool = { path = "tx-pool", version = "=0.201.0-pre" }
-ckb-types = { path = "util/types", version = "=0.201.0-pre" }
-ckb-util = { path = "util", version = "=0.201.0-pre" }
-ckb-verification = { path = "verification", version = "=0.201.0-pre" }
-ckb-verification-contextual = { path = "verification/contextual", version = "=0.201.0-pre" }
-ckb-verification-traits = { path = "verification/traits", version = "=0.201.0-pre" }
 ckb-vm = { version = "=0.24.14", default-features = false }
->>>>>>> 6bba82e6
 clap = "=4.4"
 console = ">=0.9.1, <1.0.0"
 console-subscriber = "0.4.0"
