[package]
name = "ckb-network"
version = "0.120.0-rc2"
license = "MIT"
authors = ["Nervos Core Dev <dev@nervos.org>"]
edition = "2021"
description = "ckb network implementation"
homepage = "https://github.com/nervosnetwork/ckb"
repository = "https://github.com/nervosnetwork/ckb"
exclude = ["fuzz"]

[dependencies]
rand = "0.8"
serde = { version = "1.0", features = ["derive"] }
ckb-util = { path = "../util", version = "= 0.120.0-rc2" }
ckb-stop-handler = { path = "../util/stop-handler", version = "= 0.120.0-rc2" }
ckb-logger = { path = "../util/logger", version = "= 0.120.0-rc2" }
ckb-app-config = { path = "../util/app-config", version = "= 0.120.0-rc2" }
ckb-metrics = { path = "../util/metrics", version = "= 0.120.0-rc2" }
tokio = { version = "1", features = ["sync", "macros"] }
tokio-util = { version = "0.7", features = ["codec"] }
futures = "0.3"
ckb-systemtime = { path = "../util/systemtime", version = "= 0.120.0-rc2" }
bs58 = { version = "0.5.0", optional = true }
sentry = { version = "0.34.0", optional = true }
faster-hex = { version = "0.6", optional = true }
<<<<<<< HEAD
ckb-hash = { path = "../util/hash", version = "= 0.120.0-rc2" }
secp256k1 = { version = "0.29", features = ["recovery"], optional = true }
=======
ckb-hash = { path = "../util/hash", version = "= 0.120.0-pre" }
secp256k1 = { version = "0.30", features = ["recovery"], optional = true }
>>>>>>> c5b308ca
trust-dns-resolver = { version = "0.23", optional = true }
snap = "1"
ckb-types = { path = "../util/types", version = "= 0.120.0-rc2" }
ipnetwork = "0.20"
serde_json = "1.0"
bloom-filters = "0.1"
<<<<<<< HEAD
ckb-spawn = { path = "../util/spawn", version = "= 0.120.0-rc2" }
socket2 = "0.5"
=======
ckb-spawn = { path = "../util/spawn", version = "= 0.120.0-pre" }
>>>>>>> c5b308ca
bitflags = "1.0"
p2p = { version = "0.6.2", package = "tentacle", default-features = false }

[target.'cfg(not(target_family = "wasm"))'.dependencies]
p2p = { version = "0.6.2", package = "tentacle", default-features = false, features = [
    "upnp",
    "parking_lot",
    "openssl-vendored",
    "tokio-runtime",
    "tokio-timer",
    "ws",
] }
socket2 = "0.5"

[target.'cfg(target_family = "wasm")'.dependencies]
p2p = { version = "0.6.2", package = "tentacle", default-features = false, features = [
    "wasm-timer",
] }
idb = "0.6"
serde-wasm-bindgen = "0.6.5"


[features]
with_sentry = ["sentry"]
with_dns_seeding = ["bs58", "faster-hex", "trust-dns-resolver", "secp256k1"]
fuzz = []

[dev-dependencies]
tempfile.workspace = true
criterion = "0.5"
proptest = "1.0"
num_cpus = "1.10"
ckb-systemtime = { path = "../util/systemtime", version = "= 0.120.0-rc2", features = [
    "enable_faketime",
] }

[[bench]]
name = "peer_store"
harness = false
path = "src/benches/peer_store.rs"<|MERGE_RESOLUTION|>--- conflicted
+++ resolved
@@ -24,25 +24,15 @@
 bs58 = { version = "0.5.0", optional = true }
 sentry = { version = "0.34.0", optional = true }
 faster-hex = { version = "0.6", optional = true }
-<<<<<<< HEAD
 ckb-hash = { path = "../util/hash", version = "= 0.120.0-rc2" }
-secp256k1 = { version = "0.29", features = ["recovery"], optional = true }
-=======
-ckb-hash = { path = "../util/hash", version = "= 0.120.0-pre" }
 secp256k1 = { version = "0.30", features = ["recovery"], optional = true }
->>>>>>> c5b308ca
 trust-dns-resolver = { version = "0.23", optional = true }
 snap = "1"
 ckb-types = { path = "../util/types", version = "= 0.120.0-rc2" }
 ipnetwork = "0.20"
 serde_json = "1.0"
 bloom-filters = "0.1"
-<<<<<<< HEAD
 ckb-spawn = { path = "../util/spawn", version = "= 0.120.0-rc2" }
-socket2 = "0.5"
-=======
-ckb-spawn = { path = "../util/spawn", version = "= 0.120.0-pre" }
->>>>>>> c5b308ca
 bitflags = "1.0"
 p2p = { version = "0.6.2", package = "tentacle", default-features = false }
 
